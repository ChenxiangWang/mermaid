--- conflicted
+++ resolved
@@ -29,9 +29,8 @@
 pnpm test
 ```
 
-<<<<<<< HEAD
-## Testing
-=======
+### Docker
+
 If you are using docker and docker-compose, you have self-documented `run` bash script, which is a convenient alias for docker-compose commands:
 
 ```bash
@@ -39,43 +38,7 @@
 ./run test # pnpm test
 ```
 
-## Committing code
-
-We make all changes via pull requests. As we have many pull requests from developers new to mermaid, the current approach is to have _knsv, Knut Sveidqvist_ as a main reviewer of changes and merging pull requests. More precisely like this:
-
-- Large changes reviewed by knsv or other developer asked to review by knsv
-- Smaller low-risk changes like dependencies, documentation, etc. can be merged by active collaborators
-- Documentation (updates to the `package/mermaid/src/docs` folder is also allowed via direct commits)
-
-To commit code, create a branch, let it start with the type like feature or bug followed by the issue number for reference and some describing text.
-
-One example:
-
-`feature/945_state_diagrams`
-
-Another:
-
-`bug/123_nasty_bug_branch`
-
-## Committing documentation
-
-Less strict here, it is OK to commit directly in the `develop` branch if you are a collaborator.
-
-The documentation is written in **Markdown**. For more information about Markdown [see the GitHub Markdown help page](https://help.github.com/en/github/writing-on-github/basic-writing-and-formatting-syntax).
-
-### Documentation source files are in [`/packages/mermaid/src/docs`](packages/mermaid/src/docs)
-
-The source files for the project documentation are located in the [`/packages/mermaid/src/docs`](packages/mermaid/src/docs) directory. This is where you should make changes.
-The files under `/packages/mermaid/src/docs` are processed to generate the published documentation, and the resulting files are put into the `/docs` directory.
-
-After editing files in the [`/packages/mermaid/src/docs`](packages/mermaid/src/docs) directory, be sure to run `pnpm install` and `pnpm run --filter mermaid docs:build` locally to build the `/docs` directory.
-
-```mermaid
-flowchart LR
-  classDef default fill:#fff,color:black,stroke:black
-
-  source["files in /packages/mermaid/src/docs\n(changes should be done here)"] -- automatic processing\nto generate the final documentation--> published["files in /docs\ndisplayed on the official documentation site"]
->>>>>>> 84267168
+## Testing
 
 ```bash
 # Run unit test
