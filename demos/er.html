<!DOCTYPE html>
<html>
  <head>
    <meta charset="utf-8" />
    <meta http-equiv="X-UA-Compatible" content="IE=edge" />
    <title>Mermaid Quick Test Page</title>
    <link rel="icon" type="image/png" href="data:image/png;base64,iVBORw0KGgo=" />
    <style>
      div.mermaid {
        /* font-family: 'trebuchet ms', verdana, arial; */
        font-family: 'Courier New', Courier, monospace !important;
      }
    </style>
  </head>

  <body>
    <pre class="mermaid">
erDiagram
title This is a title
accDescription Test a description
CUSTOMER ||--o{ ORDER : places
ORDER ||--|{ LINE-ITEM : contains
CUSTOMER }|..|{ DELIVERY-ADDRESS : uses
    </pre>

<<<<<<< HEAD
    <script src="./mermaid.esm.mjs" type="module"></script>
    <script>
=======
    <script type="module">
      import mermaid from './mermaid.esm.mjs';
>>>>>>> 22dbe499
      mermaid.initialize({
        theme: 'forest',
        // themeCSS: '.node rect { fill: red; }',
        logLevel: 3,
        securityLevel: 'loose',
        flowchart: { curve: 'basis' },
        gantt: { axisFormat: '%m/%d/%Y' },
        sequence: { actorMargin: 50 },
        // sequenceDiagram: { actorMargin: 300 } // deprecated
      });
    </script>
  </body>
</html><|MERGE_RESOLUTION|>--- conflicted
+++ resolved
@@ -23,13 +23,8 @@
 CUSTOMER }|..|{ DELIVERY-ADDRESS : uses
     </pre>
 
-<<<<<<< HEAD
-    <script src="./mermaid.esm.mjs" type="module"></script>
-    <script>
-=======
     <script type="module">
       import mermaid from './mermaid.esm.mjs';
->>>>>>> 22dbe499
       mermaid.initialize({
         theme: 'forest',
         // themeCSS: '.node rect { fill: red; }',
