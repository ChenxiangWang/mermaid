--- conflicted
+++ resolved
@@ -38,21 +38,15 @@
     </style>
   </head>
   <body>
-<<<<<<< HEAD
-    <pre class="mermaid" style="width: 50%">
-=======
-
-
-<div class="mermaid2" style="width: 50%;">
+    <pre class="mermaid2" style="width: 50%">
 flowchart LR
   a ---
-</div>
-<div class="mermaid" style="width: 50%;">
+    </pre>
+    <pre class="mermaid" style="width: 50%">
 flowchart LR
   a2 ---
-</div>
-<div class="mermaid2" style="width: 50%;">
->>>>>>> 0c046812
+    </pre>
+    <pre class="mermaid2" style="width: 50%">
 flowchart LR
   classDef aPID stroke:#4e4403,fill:#fdde29,color:#4e4403,rx:5px,ry:5px;
   classDef crm stroke:#333333,fill:#DCDCDC,color:#333333,rx:5px,ry:5px;
@@ -87,11 +81,6 @@
     </pre>
     <pre class="mermaid" style="width: 50%">
 flowchart TD
-<<<<<<< HEAD
-id
-    </pre>
-    <pre class="mermaid2" style="width: 50%">
-=======
 
   release-branch[Create Release Branch]:::relClass
   develop-branch[Update Develop Branch]:::relClass
@@ -117,9 +106,8 @@
   trigger-pipeline --> jenkins-release-build
 
 
-</div>
-<div class="mermaid2" style="width: 50%;">
->>>>>>> 0c046812
+    </pre>
+    <pre class="mermaid2" style="width: 50%">
 flowchart LR
         a["<strong>Haiya</strong>"]===>b
     </pre>
@@ -399,18 +387,13 @@
         div.style = 'padding: 20px; background: green; color: white;';
         div.innerText = 'Clicked By Flow';
 
-<<<<<<< HEAD
         document.getElementsByTagName('body')[0].appendChild(div);
       }
-=======
-  document.getElementsByTagName('body')[0].appendChild(div);
-}
-
-mermaid.parseError = function (err, hash) {
-  console.error('In parse error:');
-  console.error(err);
-};
->>>>>>> 0c046812
+
+      mermaid.parseError = function (err, hash) {
+        console.error('In parse error:');
+        console.error(err);
+      };
     </script>
   </body>
 </html>