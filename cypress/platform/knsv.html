<html>
  <head>
    <link href="https://fonts.googleapis.com/css?family=Montserrat&display=swap" rel="stylesheet" />
    <link href="https://unpkg.com/tailwindcss@^1.0/dist/tailwind.min.css" rel="stylesheet" />
    <link
      rel="stylesheet"
      href="https://cdnjs.cloudflare.com/ajax/libs/font-awesome/4.7.0/css/font-awesome.min.css"
    />
    <link
      href="https://fonts.googleapis.com/css?family=Noto+Sans+SC&display=swap"
      rel="stylesheet"
    />
    <style>
      body {
        /* background: rgb(221, 208, 208); */
        /* background:#333; */
        font-family: 'Arial';
        /* font-size: 18px !important; */
        width: 100%;
        display: flex;
        flex-direction: column;
        margin-left: 20px;
      }
      h1 {
        color: grey;
      }
      .mermaid2,
      .mermaid3 {
        display: none;
      }
      .mermaid {
      }
      .mermaid svg {
        border: 1px solid purple;
        /* font-size: 18px !important; */
        fontfamily: 'courier';
      }
    </style>
  </head>
  <body>
    <pre class="mermaid" style="width: 50%">
flowchart LR
  subgraph one
    direction LR
    A[myClass1] --> B[default]
    subgraph two
      direction BT
      C[myClass2] --> D[default]
    end
  end

    </pre>
    <pre class="mermaid2" style="width: 50%">
flowchart LR
  classDef aPID stroke:#4e4403,fill:#fdde29,color:#4e4403,rx:5px,ry:5px;
  classDef crm stroke:#333333,fill:#DCDCDC,color:#333333,rx:5px,ry:5px;
  classDef type stroke:#502604,fill:#FAB565,color:#502604,rx:20px,ry:20px;;

  O0("Joe")
  class O0 aPID;

  O1("Person")
  class O1 crm;
  O0 -- has type -->O1["Person"]

  O2("aat:300411314")
  class O2 type;
  click O2 function "Sorry the newline html tags are not being processed correctly<br/> So all of this appears on the <br/> same line."
  O0 -- has type -->O2["Bug"]
  click O0 function "Lots of great info about Joe<br>Lots of great info about Joe<br>burt<br>fred";
    </pre>
    <pre class="mermaid2" style="width: 50%">
flowchart TD
    subgraph test
    direction TB
    subgraph test2
      direction LR
      F --> D
    end
    subgraph test3
      direction TB
      G --> H
    end
    end
    </pre>
    <pre class="mermaid2" style="width: 50%">
flowchart TD

  release-branch[Create Release Branch]:::relClass
  develop-branch[Update Develop Branch]:::relClass
  github-release-draft[GitHub Release Draft]:::relClass
  trigger-pipeline[Trigger Jenkins pipeline]:::fixClass
  github-release[GitHub Release]:::postClass

  build-ready --> release-branch
  build-ready --> develop-branch
  release-branch --> jenkins-release-build
  jenkins-release-build --> github-release-draft
  jenkins-release-build --> install-release
  install-release --> verify-release
  jenkins-release-build --> announce
  github-release-draft --> github-release
  verify-release --> verify-check
  verify-check -- Yes --> github-release
  verify-check -- No --> release-fix
  release-fix --> release-branch-pr
  verify-check -- No --> delete-artifacts
  release-branch-pr --> trigger-pipeline
  delete-artifacts --> trigger-pipeline
  trigger-pipeline --> jenkins-release-build


    </pre>
    <pre class="mermaid2" style="width: 50%">
flowchart LR
        a["<strong>Haiya</strong>"]===>b
    </pre>
    <pre class="mermaid2" style="width: 50%">
flowchart TD
    A --> B
    A --> C
    B --> C
    </pre>
    <pre class="mermaid2" style="width: 50%">
flowchart TD
      A([stadium shape test])
      A -->|Get money| B([Go shopping])
      B --> C([Let me think...<br />Do I want something for work,<br />something to spend every free second with,<br />or something to get around?])
      C -->|One| D([Laptop])
      C -->|Two| E([iPhone])
      C -->|Three| F([Car<br/>wroom wroom])
      click A "index.html#link-clicked" "link test"
      click B testClick "click test"
      classDef someclass fill:#f96;
      class A someclass;
      class C someclass;
    </pre>
    <pre class="mermaid2" style="width: 50%">
   sequenceDiagram
      title: My Sequence Diagram Title
      accTitle: My Acc Sequence Diagram
      accDescr: My Sequence Diagram Description

      Alice->>John: Hello John, how are you?
      John-->>Alice: Great!
      Alice-)John: See you later!
    </pre>
    <pre class="mermaid2" style="width: 50%">
graph TD
    A -->|000| B
    B -->|111| C

    linkStyle 1 stroke:#ff3,stroke-width:4px,color:red;
    </pre>
    <pre class="mermaid2" style="width: 100%">
  journey
      accTitle: My User Journey Diagram
      accDescr: My User Journey Diagram Description

      title My working day
      section Go to work
        Make tea: 5: Me
        Go upstairs: 3: Me
        Do work: 1: Me, Cat
      section Go home
        Go downstairs: 5: Me
        Sit down: 5: Me
    </pre>
    <pre class="mermaid2" style="width: 100%">
        info
    </pre>
<<<<<<< HEAD

    <pre class="mermaid" style="width: 100%">
=======
    <pre class="mermaid2" style="width: 100%">
requirementDiagram
      accTitle: My req Diagram
      accDescr: My req Diagram Description

    requirement test_req {
    id: 1
    text: the test text.
    risk: high
    verifymethod: test
    }

    functionalRequirement test_req2 {
    id: 1.1
    text: the second test text.
    risk: low
    verifymethod: inspection
    }

    performanceRequirement test_req3 {
    id: 1.2
    text: the third test text.
    risk: medium
    verifymethod: demonstration
    }

    element test_entity {
    type: simulation
    }

    element test_entity2 {
    type: word doc
    docRef: reqs/test_entity
    }


    test_entity - satisfies -> test_req2
    test_req - traces -> test_req2
    test_req - contains -> test_req3
    test_req <- copies - test_entity2
    </pre>
    <pre class="mermaid2" style="width: 100%">
>>>>>>> 6292bebc
gantt
    dateFormat  YYYY-MM-DD
    title       Adding GANTT diagram functionality to mermaid
    excludes    weekends
    %% (`excludes` accepts specific dates in YYYY-MM-DD format, days of the week ("sunday") or "weekends", but not the word "weekdays".)

    section A section
    Completed task            :done,    des1, 2014-01-06,2014-01-08
    Active task               :active,  des2, 2014-01-09, 3d
    Future task               :         des3, after des2, 5d
    Future task2              :         des4, after des3, 5d

    section Critical tasks
    Completed task in the critical line :crit, done, 2014-01-06,24h
    Implement parser and jison          :crit, done, after des1, 2d
    Create tests for parser             :crit, active, 3d
    Future task in critical line        :crit, 5d
    Create tests for renderer           :2d
    Add to mermaid                      :1d
    Functionality added                 :milestone, 2014-01-25, 0d

    section Documentation
    Describe gantt syntax               :active, a1, after des1, 3d
    Add gantt diagram to demo page      :after a1  , 20h
    Add another diagram to demo page    :doc1, after a1  , 48h

    section Last section
    Describe gantt syntax               :after doc1, 3d
    Add gantt diagram to demo page      :20h
    Add another diagram to demo page    :48h
    </pre>
    <pre class="mermaid2" style="width: 100%">
stateDiagram
  state Active {
    Idle
  }
  Inactive --> Idle: ACT
  Active --> Active: LOG
    </pre>
    <pre class="mermaid2" style="width: 100%">
      flowchart TB
        accTitle: My flowchart
        accDescr: My flowchart Description
        subgraph One
          a1-->a2-->a3
        end
    </pre>
    <pre class="mermaid2" style="width: 100%">
        sequenceDiagram
          A ->> B: 1
          rect rgb(204, 0, 102)
            break yes
              rect rgb(0, 204, 204)
                C ->> C: 0
              end
            end
          end
          B ->> A: Return
    </pre>
    <pre class="mermaid2" style="width: 100%">
classDiagram
accTitle: My class diagram
accDescr: My class diagram Description
Class01 <|-- AveryLongClass : Cool
Class09 --> C2 : Where am i?
Class09 --* C3
Class09 --|> Class07
Class07 : equals()
Class07 : Object[] elementData
Class01 : size()
Class01 : int chimp
Class01 : int gorilla
class Class10 {
  int id
  size()
}
    </pre>
    <pre class="mermaid2" style="width: 100%">
%%{init: {'config': {'wrap': true }}}%%
        sequenceDiagram
        participant A as Extremely utterly long line of longness which had previously overflown the actor box as it is much longer than what it should be
        A->>Bob: Hola
        Bob-->A: Pasten !
    </pre>
    <pre class="mermaid2" style="width: 100%">
      gitGraph
       commit id: "ZERO"
       branch develop
       commit id:"A"
       checkout main
       commit id:"ONE"
       checkout develop
       commit id:"B"
       branch featureA
       commit id:"FIX"
       commit id: "FIX-2"
       checkout main
       commit id:"TWO"
       cherry-pick id:"A"
       commit id:"THREE"
       cherry-pick id:"FIX"
       checkout develop
       commit id:"C"
       merge featureA
    </pre>
    <pre class="mermaid2" style="width: 100%">
flowchart TD
      A[Christmas] -->|Get money| B(Go shopping)
      B --> C{Let me think}
      C -->|One| D[Laptop]
      C -->|Two| E[iPhone]
      C -->|Three| F[fa:fa-car Car]
    </pre>
<<<<<<< HEAD

    <pre class="mermaid" style="width: 100%">
=======
    <pre class="mermaid2" style="width: 100%">
        classDiagram
          Animal "1" <|-- Duck
          Animal <|-- Fish
          Animal <--o Zebra
          Animal : +int age
          Animal : +String gender
          Animal: +isMammal()
          Animal: +mate()
          class Duck{
            +String beakColor
            +swim()
            +quack()
          }
          class Fish{
            -int sizeInFeet
            -canEat()
          }
          class Zebra{
            +bool is_wild
            +run()
          }
    </pre>
    <pre class="mermaid2" style="width: 100%">
>>>>>>> 6292bebc
        erDiagram
    CAR ||--o{ NAMED-DRIVER : allows
    CAR {
        string registrationNumber
        string make
        string model
    }
    PERSON ||--o{ NAMED-DRIVER : is
    PERSON {
        string firstName
        string lastName
        int age
    }
    </pre>

    <!-- <script src="./mermaid.js"></script> -->
    <script src="./packages/mermaid-mindmap/dist/mermaid-mindmap.js"></script>
    <script src="./packages/mermaid/dist/mermaid.js"></script>
    <script>
      mermaid.parseError = function (err, hash) {
        // console.error('Mermaid error: ', err);
      };
      mermaid.initialize({
        maxTextSize: 900000,
        startOnLoad: true,
        securityLevel: 'loose',
        logLevel: 0,
        fontFamily: 'courier',
        flowchart: {
          // curve: 'curveLinear',
          useMaxWidth: true,
          htmlLabels: false,
          fontFamily: 'courier',
        },
      });
      function callback() {
        alert('It worked');
      }

      function clickByFlow(elemName) {
        const div = document.createElement('div');
        div.className = 'created-by-click';
        div.style = 'padding: 20px; background: green; color: white;';
        div.innerText = 'Clicked By Flow';

        document.getElementsByTagName('body')[0].appendChild(div);
      }

      mermaid.parseError = function (err, hash) {
        console.error('In parse error:');
        console.error(err);
      };
    </script>
  </body>
</html><|MERGE_RESOLUTION|>--- conflicted
+++ resolved
@@ -169,10 +169,6 @@
     <pre class="mermaid2" style="width: 100%">
         info
     </pre>
-<<<<<<< HEAD
-
-    <pre class="mermaid" style="width: 100%">
-=======
     <pre class="mermaid2" style="width: 100%">
 requirementDiagram
       accTitle: My req Diagram
@@ -215,7 +211,6 @@
     test_req <- copies - test_entity2
     </pre>
     <pre class="mermaid2" style="width: 100%">
->>>>>>> 6292bebc
 gantt
     dateFormat  YYYY-MM-DD
     title       Adding GANTT diagram functionality to mermaid
@@ -329,10 +324,6 @@
       C -->|Two| E[iPhone]
       C -->|Three| F[fa:fa-car Car]
     </pre>
-<<<<<<< HEAD
-
-    <pre class="mermaid" style="width: 100%">
-=======
     <pre class="mermaid2" style="width: 100%">
         classDiagram
           Animal "1" <|-- Duck
@@ -357,7 +348,6 @@
           }
     </pre>
     <pre class="mermaid2" style="width: 100%">
->>>>>>> 6292bebc
         erDiagram
     CAR ||--o{ NAMED-DRIVER : allows
     CAR {
