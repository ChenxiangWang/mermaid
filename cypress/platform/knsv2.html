--- conflicted
+++ resolved
@@ -32,11 +32,7 @@
     <style>
       body {
         /* background: rgb(221, 208, 208); */
-<<<<<<< HEAD
-        /* background: #333; */
-=======
         /* background:#333; */
->>>>>>> 683695be
         font-family: 'Arial';
         /* font-size: 18px !important; */
       }
@@ -48,16 +44,10 @@
       }
       .mermaid svg {
         /* font-size: 18px !important; */
-<<<<<<< HEAD
-        /* background-color: #efefef; */
-        /* background-color: #333; */
-        /* background-image: radial-gradient(#333 51%, transparent 91%), */
-          radial-gradient(#333 51%, transparent 91%);
-=======
+
         background-color: #efefef;
         background-image: radial-gradient(#fff 51%, transparent 91%),
           radial-gradient(#fff 51%, transparent 91%);
->>>>>>> 683695be
         background-size: 20px 20px;
         background-position: 0 0, 10px 10px;
         background-repeat: repeat;
@@ -78,14 +68,13 @@
         font-size: 72px;
       }
       /* tspan {
-        font-size: 6px !important;
-      } */
+              font-size: 6px !important;
+            } */
     </style>
   </head>
   <body>
     <pre id="diagram" class="mermaid">
 stateDiagram
-<<<<<<< HEAD
 NumLockOff --> NumLockOn : EvNumLockPressed
       </pre
     >
@@ -125,66 +114,10 @@
         Chimp --> B:Two
         Chimp --> C:Three
       }
-=======
-  State1: The state with a note
-  note right of State1
-      Important information! You can write
-      notes.
-  end note
-      </pre
-    >
-    <pre id="diagram" class="mermaid2">
-stateDiagram-v2
-    [*] --> Active
-
-    state Active {
-        [*] --> NumLockOff
-        NumLockOff --> NumLockOn : EvNumLockPressed
-        NumLockOn --> NumLockOff : EvNumLockPressed
-        --
-        [*] --> CapsLockOff
-        CapsLockOff --> CapsLockOn : EvCapsLockPressed
-        CapsLockOn --> CapsLockOff : EvCapsLockPressed
-        --
-        [*] --> ScrollLockOff
-        ScrollLockOff --> ScrollLockOn : EvScrollLockPressed
-        ScrollLockOn --> ScrollLockOff : EvScrollLockPressed
-    }
-      </pre
-    >
-    <pre id="diagram" class="mermaid2">
-stateDiagram-v2
-    state ProActive {
-      state Active {
-        Chimp --> A
-        Chimp --> B
-        Chimp --> C
-      }
     }
   </pre
     >
     <pre id="diagram" class="mermaid2">
----
-  handdrawn: false
----
-stateDiagram-v2
-    state First {
-second
-    }
-  </pre
-    >
-    <pre id="diagram" class="mermaid2">
-stateDiagram-v2
-    [*] --> First
-    state First {
-        [*] --> second
-        second --> [*]
->>>>>>> 683695be
-    }
-  </pre
-    >
-    <pre id="diagram" class="mermaid2">
-<<<<<<< HEAD
 block-beta
     A["square"]
     B("rounded")
@@ -205,44 +138,26 @@
     %% A[["subroutine"]]
     %% B[("cylinder")]
     C>"surprise"]
-=======
-   stateDiagram-v2
-    state fork_state <<fork>>
-      [*] --> fork_state
-      fork_state --> State2
-      fork_state --> State3
-
-      state join_state <<join>>
-      State2 --> join_state
-      State3 --> join_state
-      join_state --> State4
-      State4 --> [*]
->>>>>>> 683695be
-    </pre>
-    <pre id="diagram" class="mermaid2">
-    flowchart TB
-      A1 & A2 & A3 & A4 & A5 & A6 & A7 & A8 -->  C & D & E & F & G & H & I & J & K & L & M & N & O & P & Q & R & S & T & U & V & W & X & Y & Z
-    </pre>
+    </pre>
+    <pre id="diagram" class="mermaid2">
+block-beta
+    A[/"lean right"/]
+    B[\"lean left"\]
+    C[/"trapezoid"\]
+    D[\"trapezoid"/]
+    </pre>
+
     <pre id="diagram" class="mermaid2">
 flowchart
-Node1:::class1 --> Node2:::class2
-Node1:::class1 --> Node3:::class2
-Node3 --> Node4((I am a circle)):::larger
-
-classDef class1 fill:lightblue
-classDef class2 fill:pink
-classDef larger font-size:30px,fill:yellow
-      </pre
-    >
-    <pre id="diagram" class="mermaid2">
-stateDiagram-v2
-    [*] --> Still
-    Still --> [*]
-    Still --> Moving
-    Moving --> Still
-    Moving --> Crash
-    Crash --> [*]    </pre
-    >
+      B
+      style B fill:#f9F,stroke:#333,stroke-width:4px
+    </pre>
+
+    <pre id="diagram" class="mermaid2">
+      flowchart LR
+      a1 -- apa --> b1
+    </pre>
+
     <pre id="diagram" class="mermaid2">
 flowchart RL
     subgraph "`one`"
@@ -594,10 +509,7 @@
       // });
       mermaid.initialize({
         handdrawn: true,
-<<<<<<< HEAD
         // layout: 'dagre',
-=======
->>>>>>> 683695be
         layout: 'elk',
         flowchart: { titleTopMargin: 10 },
         // fontFamily: 'Caveat',
