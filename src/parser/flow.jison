/* description: Parses end executes mathematical expressions. */

/* lexical grammar */
%lex

%%
"style"               return 'STYLE';
"linkStyle"           return 'LINKSTYLE';
"classDef"            return 'CLASSDEF';
"class"               return 'CLASS';
"click"               return 'CLICK';
"graph"               return 'GRAPH';
"LR"                  return 'DIR';
"RL"                  return 'DIR';
"TB"                  return 'DIR';
"BT"                  return 'DIR';
"TD"                  return 'DIR';
"BR"                  return 'DIR';
[0-9]                 return 'NUM';
\#                    return 'BRKT';
":"                   return 'COLON';
";"                   return 'SEMI';
","                   return 'COMMA';
"="                   return 'EQUALS';
"*"                   return 'MULT';
"."                   return 'DOT';
"<"                   return 'TAGSTART';
">"                   return 'TAGEND';
\-\-[x]               return 'ARROW_CROSS';
\-\-\>                return 'ARROW_POINT';
\-\-[o]               return 'ARROW_CIRCLE';
\-\-\-                return 'ARROW_OPEN';
\-                    return 'MINUS';
\+                    return 'PLUS';
\=                    return 'EQUALS';
<<<<<<< HEAD
[a-zåäöæøA-ZÅÄÖÆØ_\u2000-\u206F\u2E00-\u2E7F\u0400-\u04FF]   return 'ALPHA';
=======
[\u0041-\u005A\u0061-\u007A\u00AA\u00B5\u00BA\u00C0-\u00D6\u00D8-\u00F6]|
[\u00F8-\u02C1\u02C6-\u02D1\u02E0-\u02E4\u02EC\u02EE\u0370-\u0374\u0376\u0377]|
[\u037A-\u037D\u0386\u0388-\u038A\u038C\u038E-\u03A1\u03A3-\u03F5]|
[\u03F7-\u0481\u048A-\u0527\u0531-\u0556\u0559\u0561-\u0587\u05D0-\u05EA]|
[\u05F0-\u05F2\u0620-\u064A\u066E\u066F\u0671-\u06D3\u06D5\u06E5\u06E6\u06EE]|
[\u06EF\u06FA-\u06FC\u06FF\u0710\u0712-\u072F\u074D-\u07A5\u07B1\u07CA-\u07EA]|
[\u07F4\u07F5\u07FA\u0800-\u0815\u081A\u0824\u0828\u0840-\u0858\u08A0]|
[\u08A2-\u08AC\u0904-\u0939\u093D\u0950\u0958-\u0961\u0971-\u0977]|
[\u0979-\u097F\u0985-\u098C\u098F\u0990\u0993-\u09A8\u09AA-\u09B0\u09B2]|
[\u09B6-\u09B9\u09BD\u09CE\u09DC\u09DD\u09DF-\u09E1\u09F0\u09F1\u0A05-\u0A0A]|
[\u0A0F\u0A10\u0A13-\u0A28\u0A2A-\u0A30\u0A32\u0A33\u0A35\u0A36\u0A38\u0A39]|
[\u0A59-\u0A5C\u0A5E\u0A72-\u0A74\u0A85-\u0A8D\u0A8F-\u0A91\u0A93-\u0AA8]|
[\u0AAA-\u0AB0\u0AB2\u0AB3\u0AB5-\u0AB9\u0ABD\u0AD0\u0AE0\u0AE1\u0B05-\u0B0C]|
[\u0B0F\u0B10\u0B13-\u0B28\u0B2A-\u0B30\u0B32\u0B33\u0B35-\u0B39\u0B3D\u0B5C]|
[\u0B5D\u0B5F-\u0B61\u0B71\u0B83\u0B85-\u0B8A\u0B8E-\u0B90\u0B92-\u0B95\u0B99]|
[\u0B9A\u0B9C\u0B9E\u0B9F\u0BA3\u0BA4\u0BA8-\u0BAA\u0BAE-\u0BB9\u0BD0]|
[\u0C05-\u0C0C\u0C0E-\u0C10\u0C12-\u0C28\u0C2A-\u0C33\u0C35-\u0C39\u0C3D]|
[\u0C58\u0C59\u0C60\u0C61\u0C85-\u0C8C\u0C8E-\u0C90\u0C92-\u0CA8\u0CAA-\u0CB3]|
[\u0CB5-\u0CB9\u0CBD\u0CDE\u0CE0\u0CE1\u0CF1\u0CF2\u0D05-\u0D0C\u0D0E-\u0D10]|
[\u0D12-\u0D3A\u0D3D\u0D4E\u0D60\u0D61\u0D7A-\u0D7F\u0D85-\u0D96\u0D9A-\u0DB1]|
[\u0DB3-\u0DBB\u0DBD\u0DC0-\u0DC6\u0E01-\u0E30\u0E32\u0E33\u0E40-\u0E46\u0E81]|
[\u0E82\u0E84\u0E87\u0E88\u0E8A\u0E8D\u0E94-\u0E97\u0E99-\u0E9F\u0EA1-\u0EA3]|
[\u0EA5\u0EA7\u0EAA\u0EAB\u0EAD-\u0EB0\u0EB2\u0EB3\u0EBD\u0EC0-\u0EC4\u0EC6]|
[\u0EDC-\u0EDF\u0F00\u0F40-\u0F47\u0F49-\u0F6C\u0F88-\u0F8C\u1000-\u102A]|
[\u103F\u1050-\u1055\u105A-\u105D\u1061\u1065\u1066\u106E-\u1070\u1075-\u1081]|
[\u108E\u10A0-\u10C5\u10C7\u10CD\u10D0-\u10FA\u10FC-\u1248\u124A-\u124D]|
[\u1250-\u1256\u1258\u125A-\u125D\u1260-\u1288\u128A-\u128D\u1290-\u12B0]|
[\u12B2-\u12B5\u12B8-\u12BE\u12C0\u12C2-\u12C5\u12C8-\u12D6\u12D8-\u1310]|
[\u1312-\u1315\u1318-\u135A\u1380-\u138F\u13A0-\u13F4\u1401-\u166C]|
[\u166F-\u167F\u1681-\u169A\u16A0-\u16EA\u1700-\u170C\u170E-\u1711]|
[\u1720-\u1731\u1740-\u1751\u1760-\u176C\u176E-\u1770\u1780-\u17B3\u17D7]|
[\u17DC\u1820-\u1877\u1880-\u18A8\u18AA\u18B0-\u18F5\u1900-\u191C]|
[\u1950-\u196D\u1970-\u1974\u1980-\u19AB\u19C1-\u19C7\u1A00-\u1A16]|
[\u1A20-\u1A54\u1AA7\u1B05-\u1B33\u1B45-\u1B4B\u1B83-\u1BA0\u1BAE\u1BAF]|
[\u1BBA-\u1BE5\u1C00-\u1C23\u1C4D-\u1C4F\u1C5A-\u1C7D\u1CE9-\u1CEC]|
[\u1CEE-\u1CF1\u1CF5\u1CF6\u1D00-\u1DBF\u1E00-\u1F15\u1F18-\u1F1D]|
[\u1F20-\u1F45\u1F48-\u1F4D\u1F50-\u1F57\u1F59\u1F5B\u1F5D\u1F5F-\u1F7D]|
[\u1F80-\u1FB4\u1FB6-\u1FBC\u1FBE\u1FC2-\u1FC4\u1FC6-\u1FCC\u1FD0-\u1FD3]|
[\u1FD6-\u1FDB\u1FE0-\u1FEC\u1FF2-\u1FF4\u1FF6-\u1FFC\u2071\u207F]|
[\u2090-\u209C\u2102\u2107\u210A-\u2113\u2115\u2119-\u211D\u2124\u2126\u2128]|
[\u212A-\u212D\u212F-\u2139\u213C-\u213F\u2145-\u2149\u214E\u2183\u2184]|
[\u2C00-\u2C2E\u2C30-\u2C5E\u2C60-\u2CE4\u2CEB-\u2CEE\u2CF2\u2CF3]|
[\u2D00-\u2D25\u2D27\u2D2D\u2D30-\u2D67\u2D6F\u2D80-\u2D96\u2DA0-\u2DA6]|
[\u2DA8-\u2DAE\u2DB0-\u2DB6\u2DB8-\u2DBE\u2DC0-\u2DC6\u2DC8-\u2DCE]|
[\u2DD0-\u2DD6\u2DD8-\u2DDE\u2E2F\u3005\u3006\u3031-\u3035\u303B\u303C]|
[\u3041-\u3096\u309D-\u309F\u30A1-\u30FA\u30FC-\u30FF\u3105-\u312D]|
[\u3131-\u318E\u31A0-\u31BA\u31F0-\u31FF\u3400-\u4DB5\u4E00-\u9FCC]|
[\uA000-\uA48C\uA4D0-\uA4FD\uA500-\uA60C\uA610-\uA61F\uA62A\uA62B]|
[\uA640-\uA66E\uA67F-\uA697\uA6A0-\uA6E5\uA717-\uA71F\uA722-\uA788]|
[\uA78B-\uA78E\uA790-\uA793\uA7A0-\uA7AA\uA7F8-\uA801\uA803-\uA805]|
[\uA807-\uA80A\uA80C-\uA822\uA840-\uA873\uA882-\uA8B3\uA8F2-\uA8F7\uA8FB]|
[\uA90A-\uA925\uA930-\uA946\uA960-\uA97C\uA984-\uA9B2\uA9CF\uAA00-\uAA28]|
[\uAA40-\uAA42\uAA44-\uAA4B\uAA60-\uAA76\uAA7A\uAA80-\uAAAF\uAAB1\uAAB5]|
[\uAAB6\uAAB9-\uAABD\uAAC0\uAAC2\uAADB-\uAADD\uAAE0-\uAAEA\uAAF2-\uAAF4]|
[\uAB01-\uAB06\uAB09-\uAB0E\uAB11-\uAB16\uAB20-\uAB26\uAB28-\uAB2E]|
[\uABC0-\uABE2\uAC00-\uD7A3\uD7B0-\uD7C6\uD7CB-\uD7FB\uF900-\uFA6D]|
[\uFA70-\uFAD9\uFB00-\uFB06\uFB13-\uFB17\uFB1D\uFB1F-\uFB28\uFB2A-\uFB36]|
[\uFB38-\uFB3C\uFB3E\uFB40\uFB41\uFB43\uFB44\uFB46-\uFBB1\uFBD3-\uFD3D]|
[\uFD50-\uFD8F\uFD92-\uFDC7\uFDF0-\uFDFB\uFE70-\uFE74\uFE76-\uFEFC]]|
[\uFF21-\uFF3A\uFF41-\uFF5A\uFF66-\uFFBE\uFFC2-\uFFC7\uFFCA-\uFFCF]|
[\uFFD2-\uFFD7\uFFDA-\uFFDC_]
                      return 'ALPHA';
>>>>>>> 3a65cd1d
"|"                   return 'PIPE';
"("                   return 'PS';
")"                   return 'PE';
"["                   return 'SQS';
"]"                   return 'SQE';
"{"                   return 'DIAMOND_START'
"}"                   return 'DIAMOND_STOP'
"\""                  return 'QUOTE';
\s                    return 'SPACE';
\n                    return 'NEWLINE';

<<EOF>>               return 'EOF';

/lex

/* operator associations and precedence */

%left '^'

%start expressions

%% /* language grammar */

expressions
    : graphConfig statements EOF
    | graphConfig spaceList statements EOF
        {$$=$1;}
    ;

graphConfig
    : GRAPH SPACE DIR SEMI
        { yy.setDirection($3);$$ = $3;}
    ;

statements
    : statement spaceList statements
    | statement
    ;

spaceList
    : SPACE spaceList
    | SPACE
    ;

statement
    : verticeStatement SEMI
    | styleStatement SEMI
    | linkStyleStatement SEMI
    | classDefStatement SEMI
    | classStatement SEMI
    | clickStatement SEMI
    ;

verticeStatement:
     vertex link vertex
        { yy.addLink($1,$3,$2);$$ = 'oy'}
     | vertex
        {$$ = 'yo';}
    ;

vertex:  alphaNum SQS text SQE
        {$$ = $1;yy.addVertex($1,$3,'square');}
    | alphaNum PS PS text PE PE
        {$$ = $1;yy.addVertex($1,$4,'circle');}
    | alphaNum PS text PE
        {$$ = $1;yy.addVertex($1,$3,'round');}
    | alphaNum DIAMOND_START text DIAMOND_STOP
        {$$ = $1;yy.addVertex($1,$3,'diamond');}
    | alphaNum TAGEND text SQE
        {$$ = $1;yy.addVertex($1,$3,'odd');}
    | alphaNum TAGSTART text TAGEND
        {$$ = $1;yy.addVertex($1,$3,'diamond');}
    | alphaNum
        {$$ = $1;yy.addVertex($1);}
    ;

alphaNum
    : alphaNumStatement
    {$$=$1;}
    | alphaNumStatement alphaNum
    {$$=$1+''+$2;}
    ;

alphaNumStatement
    : alphaNumToken
        {$$=$1;}
    | alphaNumToken MINUS alphaNumToken
        {$$=$1+'-'+$3;}
    ;

alphaNumToken
    : ALPHA
    {$$=$1;}
    | NUM
    {$$=$1;}
    | COLON
        {$$ = $1;}
    | COMMA
        {$$ = $1;}
    | PLUS
        {$$ = $1;}
    | EQUALS
        {$$ = $1;}
    | MULT
        {$$ = $1;}
    | DOT
        {$$ = $1;}

    | BRKT
        {$$ = '<br>';}
    ;

link: linkStatement arrowText
    {$1.text = $2;$$ = $1;}
    | linkStatement
    {$$ = $1;}
    ;

linkStatement: ARROW_POINT
        {$$ = {"type":"arrow"};}
    | ARROW_CIRCLE
        {$$ = {"type":"arrow_circle"};}
    | ARROW_CROSS
        {$$ = {"type":"arrow_cross"};}
    | ARROW_OPEN
        {$$ = {"type":"arrow_open"};}
    ;

arrowText:
    PIPE text PIPE
    {$$ = $2;}
    ;

text: textToken
    {$$=$1;}
    | text textToken
    {$$=$1+''+$2;}
    ;

textStatement: textToken
    | textToken textStatement
    ;

textToken: ALPHA
   {$$=$1;}
   | NUM
   {$$=$1;}
   | COLON
       {$$ = $1;}
   | COMMA
       {$$ = $1;}
   | PLUS
       {$$ = $1;}
   | EQUALS
       {$$ = $1;}
   | MULT
       {$$ = $1;}
   | DOT
       {$$ = $1;}
   | TAGSTART
       {$$ = $1;}
   | TAGEND
       {$$ = $1;}
   | BRKT
       {$$ = '<br>';}
   | SPACE
       {$$ = $1;}
   | MINUS
       {$$ = $1;}
    ;
textNoTags: textNoTagsToken
    {$$=$1;}
    | textNoTags textNoTagsToken
    {$$=$1+''+$2;}
    ;

textNoTagsToken: ALPHA
   {$$=$1;}
   | NUM
   {$$=$1;}
   | COLON
       {$$ = $1;}
   | COMMA
       {$$ = $1;}
   | PLUS
       {$$ = $1;}
   | EQUALS
       {$$ = $1;}
   | MULT
       {$$ = $1;}
   | DOT
       {$$ = $1;}
   | BRKT
       {$$ = '<br>';}
   | SPACE
       {$$ = $1;}
   | MINUS
       {$$ = $1;}
    ;

classDefStatement:CLASSDEF SPACE alphaNum SPACE stylesOpt
    {$$ = $1;yy.addClass($3,$5);}
    ;

classStatement:CLASS SPACE alphaNum SPACE alphaNum
    {$$ = $1;yy.setClass($3, $5);}
    ;

clickStatement:CLICK SPACE alphaNum SPACE alphaNum
    {$$ = $1;yy.setClickEvent($3, $5);}
    ;

styleStatement:STYLE SPACE alphaNum SPACE stylesOpt
    {$$ = $1;yy.addVertex($3,undefined,undefined,$5);}
    | STYLE SPACE HEX SPACE stylesOpt
          {$$ = $1;yy.updateLink($3,$5);}
    ;

linkStyleStatement:
    LINKSTYLE SPACE NUM SPACE stylesOpt
          {$$ = $1;yy.updateLink($3,$5);}
    ;

stylesOpt: style
        {$$ = [$1]}
    | stylesOpt COMMA style
        {$1.push($3);$$ = $1;}
    ;

style: styleComponent
    {$$=$1;}
    |style styleComponent
    {$$ = $1 + $2;}
    ;

styleComponent: ALPHA
    {$$=$1}
    | COLON
    {$$=$1}
    | MINUS
    {$$=$1}
    | NUM
    {$$=$1}
    | UNIT
    {$$=$1}
    | SPACE
    {$$=$1}
    | HEX
    {$$=$1}
    | BRKT
    {$$=$1}
    | DOT
    {$$=$1}
    ;
%%<|MERGE_RESOLUTION|>--- conflicted
+++ resolved
@@ -33,9 +33,6 @@
 \-                    return 'MINUS';
 \+                    return 'PLUS';
 \=                    return 'EQUALS';
-<<<<<<< HEAD
-[a-zåäöæøA-ZÅÄÖÆØ_\u2000-\u206F\u2E00-\u2E7F\u0400-\u04FF]   return 'ALPHA';
-=======
 [\u0041-\u005A\u0061-\u007A\u00AA\u00B5\u00BA\u00C0-\u00D6\u00D8-\u00F6]|
 [\u00F8-\u02C1\u02C6-\u02D1\u02E0-\u02E4\u02EC\u02EE\u0370-\u0374\u0376\u0377]|
 [\u037A-\u037D\u0386\u0388-\u038A\u038C\u038E-\u03A1\u03A3-\u03F5]|
@@ -98,7 +95,6 @@
 [\uFF21-\uFF3A\uFF41-\uFF5A\uFF66-\uFFBE\uFFC2-\uFFC7\uFFCA-\uFFCF]|
 [\uFFD2-\uFFD7\uFFDA-\uFFDC_]
                       return 'ALPHA';
->>>>>>> 3a65cd1d
 "|"                   return 'PIPE';
 "("                   return 'PS';
 ")"                   return 'PE';
