--- conflicted
+++ resolved
@@ -45,10 +45,6 @@
 /**
  * @function detectInit Detects the init config object from the text
  * @param config
-<<<<<<< HEAD
-=======
- * @param config
->>>>>>> 9d090180
  *
  *   ```mermaid
  *
@@ -172,30 +168,8 @@
 };
 
 /**
-<<<<<<< HEAD
-=======
- * Caches results of functions based on input
- *
- * @param {Function} fn Function to run
- * @param {Function} resolver Function that resolves to an ID given arguments the `fn` takes
- * @returns {Function} An optimized caching function
- */
-const memoize = (fn, resolver) => {
-  const cache = {};
-  return (...args) => {
-    const n = resolver ? resolver.apply(this, args) : args[0];
-    if (n in cache) {
-      return cache[n];
-    } else {
-      const result = fn(...args);
-      cache[n] = result;
-      return result;
-    }
-  };
-};
-
-/**
->>>>>>> 9d090180
+ * > > > > > > > Develop
+ *
  * @function isSubstringInArray Detects whether a substring in present in a given array
  * @param {string} str The substring to detect
  * @param {Array} arr The array to search
