// @ts-nocheck : TODO Fix ts errors
import { sanitizeUrl } from '@braintree/sanitize-url';
import {
  curveBasis,
  curveBasisClosed,
  curveBasisOpen,
  curveLinear,
  curveLinearClosed,
  curveMonotoneX,
  curveMonotoneY,
  curveNatural,
  curveStep,
  curveStepAfter,
  curveStepBefore,
  select,
} from 'd3';
import common from './diagrams/common/common';
import { configKeys } from './defaultConfig';
import { log } from './logger';
import { detectType } from './diagram-api/detectType';
import assignWithDepth from './assignWithDepth';
import { MermaidConfig } from './config.type';

// Effectively an enum of the supported curve types, accessible by name
const d3CurveTypes = {
  curveBasis: curveBasis,
  curveBasisClosed: curveBasisClosed,
  curveBasisOpen: curveBasisOpen,
  curveLinear: curveLinear,
  curveLinearClosed: curveLinearClosed,
  curveMonotoneX: curveMonotoneX,
  curveMonotoneY: curveMonotoneY,
  curveNatural: curveNatural,
  curveStep: curveStep,
  curveStepAfter: curveStepAfter,
  curveStepBefore: curveStepBefore,
};
const directive =
  /[%]{2}[{]\s*(?:(?:(\w+)\s*:|(\w+))\s*(?:(?:(\w+))|((?:(?![}][%]{2}).|\r?\n)*))?\s*)(?:[}][%]{2})?/gi;
const directiveWithoutOpen =
  /\s*(?:(?:(\w+)(?=:):|(\w+))\s*(?:(?:(\w+))|((?:(?![}][%]{2}).|\r?\n)*))?\s*)(?:[}][%]{2})?/gi;
const anyComment = /\s*%%.*\n/gm;

/**
 * @function detectInit Detects the init config object from the text
 * @param config
 *
 * @param config
 *   ```mermaid
 *
 *   %%{init: {"theme": "debug", "logLevel": 1 }}%%
 *   graph LR
 *      a-->b
 *      b-->c
 *      c-->d
 *      d-->e
 *      e-->f
 *      f-->g
 *      g-->h
 * ```
 *
 *   Or
 *
 *   ```mermaid
 *   %%{initialize: {"theme": "dark", logLevel: "debug" }}%%
 *   graph LR
 *    a-->b
 *    b-->c
 *    c-->d
 *    d-->e
 *    e-->f
 *    f-->g
 *    g-->h
 * ```
 * @param {string} text The text defining the graph
 * @param {any} cnf
 * @returns {object} The json object representing the init passed to mermaid.initialize()
 */
export const detectInit = function (text: string, config?: MermaidConfig): MermaidConfig {
  const inits = detectDirective(text, /(?:init\b)|(?:initialize\b)/);
  let results = {};

  if (Array.isArray(inits)) {
    const args = inits.map((init) => init.args);
    directiveSanitizer(args);

    results = assignWithDepth(results, [...args]);
  } else {
    results = inits.args;
  }
  if (results) {
    let type = detectType(text, config);
    ['config'].forEach((prop) => {
      if (typeof results[prop] !== 'undefined') {
        if (type === 'flowchart-v2') {
          type = 'flowchart';
        }
        results[type] = results[prop];
        delete results[prop];
      }
    });
  }

  // Todo: refactor this, these results are never used
  return results;
};

/**
 * @function detectDirective Detects the directive from the text. Text can be single line or
 *   multiline. If type is null or omitted the first directive encountered in text will be returned
 *
 *   ```mermaid
 *   graph LR
 *    %%{somedirective}%%
 *    a-->b
 *    b-->c
 *    c-->d
 *    d-->e
 *    e-->f
 *    f-->g
 *    g-->h
 * ```
 * @param {string} text The text defining the graph
 * @param {string | RegExp} type The directive to return (default: null)
 * @returns {object | Array} An object or Array representing the directive(s): { type: string, args:
 *   object|null } matched by the input type if a single directive was found, that directive object
 *   will be returned.
 */
export const detectDirective = function (text, type = null) {
  try {
    const commentWithoutDirectives = new RegExp(
      `[%]{2}(?![{]${directiveWithoutOpen.source})(?=[}][%]{2}).*\n`,
      'ig'
    );
    text = text.trim().replace(commentWithoutDirectives, '').replace(/'/gm, '"');
    log.debug(
      `Detecting diagram directive${type !== null ? ' type:' + type : ''} based on the text:${text}`
    );
    let match;
    const result = [];
    while ((match = directive.exec(text)) !== null) {
      // This is necessary to avoid infinite loops with zero-width matches
      if (match.index === directive.lastIndex) {
        directive.lastIndex++;
      }
      if (
        (match && !type) ||
        (type && match[1] && match[1].match(type)) ||
        (type && match[2] && match[2].match(type))
      ) {
        const type = match[1] ? match[1] : match[2];
        const args = match[3] ? match[3].trim() : match[4] ? JSON.parse(match[4].trim()) : null;
        result.push({ type, args });
      }
    }
    if (result.length === 0) {
      result.push({ type: text, args: null });
    }

    return result.length === 1 ? result[0] : result;
  } catch (error) {
    log.error(
      `ERROR: ${error.message} - Unable to parse directive
      ${type !== null ? ' type:' + type : ''} based on the text:${text}`
    );
    return { type: null, args: null };
  }
};

/**
 * Caches results of functions based on input
 *
 * @param {Function} fn Function to run
 * @param {Function} resolver Function that resolves to an ID given arguments the `fn` takes
 * @returns {Function} An optimized caching function
 */
const memoize = (fn, resolver) => {
  const cache = {};
  return (...args) => {
    const n = resolver ? resolver.apply(this, args) : args[0];
    if (n in cache) {
      return cache[n];
    } else {
      const result = fn(...args);
      cache[n] = result;
      return result;
    }
  };
};

/**
 * @function isSubstringInArray Detects whether a substring in present in a given array
 * @param {string} str The substring to detect
 * @param {Array} arr The array to search
 * @returns {number} The array index containing the substring or -1 if not present
 */
export const isSubstringInArray = function (str, arr) {
  for (let i = 0; i < arr.length; i++) {
    if (arr[i].match(str)) return i;
  }
  return -1;
};

/**
 * Returns a d3 curve given a curve name
 *
 * @param {string | undefined} interpolate The interpolation name
 * @param {any} defaultCurve The default curve to return
 * @returns {import('d3-shape').CurveFactory} The curve factory to use
 */
export const interpolateToCurve = (interpolate, defaultCurve) => {
  if (!interpolate) {
    return defaultCurve;
  }
  const curveName = `curve${interpolate.charAt(0).toUpperCase() + interpolate.slice(1)}`;
  return d3CurveTypes[curveName] || defaultCurve;
};

/**
 * Formats a URL string
 *
 * @param {string} linkStr String of the URL
 * @param {{ securityLevel: string }} config Configuration passed to MermaidJS
 * @returns {string | undefined} The formatted URL
 */
export const formatUrl = (linkStr, config) => {
  const url = linkStr.trim();

  if (url) {
    if (config.securityLevel !== 'loose') {
      return sanitizeUrl(url);
    }

    return url;
  }
};

/**
 * Runs a function
 *
 * @param {string} functionName A dot seperated path to the function relative to the `window`
 * @param {...any} params Parameters to pass to the function
 */
export const runFunc = (functionName, ...params) => {
  const arrPaths = functionName.split('.');

  const len = arrPaths.length - 1;
  const fnName = arrPaths[len];

  let obj = window;
  for (let i = 0; i < len; i++) {
    obj = obj[arrPaths[i]];
    if (!obj) return;
  }

  obj[fnName](...params);
};

/**
 * @typedef {object} Point A (x, y) point
 * @property {number} x The x value
 * @property {number} y The y value
 */

/**
 * Finds the distance between two points using the Distance Formula
 *
 * @param {Point} p1 The first point
 * @param {Point} p2 The second point
 * @returns {number} The distance
 */
const distance = (p1, p2) =>
  p1 && p2 ? Math.sqrt(Math.pow(p2.x - p1.x, 2) + Math.pow(p2.y - p1.y, 2)) : 0;

/**
 * @param {Point[]} points List of points
 * @returns {Point}
 * @todo Give this a description
 */
const traverseEdge = (points) => {
  let prevPoint;
  let totalDistance = 0;

  points.forEach((point) => {
    totalDistance += distance(point, prevPoint);
    prevPoint = point;
  });

  // Traverse half of total distance along points
  let remainingDistance = totalDistance / 2;
  let center = undefined;
  prevPoint = undefined;
  points.forEach((point) => {
    if (prevPoint && !center) {
      const vectorDistance = distance(point, prevPoint);
      if (vectorDistance < remainingDistance) {
        remainingDistance -= vectorDistance;
      } else {
        // The point is remainingDistance from prevPoint in the vector between prevPoint and point
        // Calculate the coordinates
        const distanceRatio = remainingDistance / vectorDistance;
        if (distanceRatio <= 0) center = prevPoint;
        if (distanceRatio >= 1) center = { x: point.x, y: point.y };
        if (distanceRatio > 0 && distanceRatio < 1) {
          center = {
            x: (1 - distanceRatio) * prevPoint.x + distanceRatio * point.x,
            y: (1 - distanceRatio) * prevPoint.y + distanceRatio * point.y,
          };
        }
      }
    }
    prevPoint = point;
  });
  return center;
};

/**
 * Alias for `traverseEdge`
 *
 * @param {Point[]} points List of points
 * @returns {Point} Return result of `transverseEdge`
 */
const calcLabelPosition = (points) => {
  if (points.length === 1) {
    return points[0];
  }
  return traverseEdge(points);
};

const calcCardinalityPosition = (isRelationTypePresent, points, initialPosition) => {
  let prevPoint;
  let totalDistance = 0;
  log.info('our points', points);
  if (points[0] !== initialPosition) {
    points = points.reverse();
  }
  points.forEach((point) => {
    totalDistance += distance(point, prevPoint);
    prevPoint = point;
  });

  // Traverse only 25 total distance along points to find cardinality point
  const distanceToCardinalityPoint = 25;

  let remainingDistance = distanceToCardinalityPoint;
  let center;
  prevPoint = undefined;
  points.forEach((point) => {
    if (prevPoint && !center) {
      const vectorDistance = distance(point, prevPoint);
      if (vectorDistance < remainingDistance) {
        remainingDistance -= vectorDistance;
      } else {
        // The point is remainingDistance from prevPoint in the vector between prevPoint and point
        // Calculate the coordinates
        const distanceRatio = remainingDistance / vectorDistance;
        if (distanceRatio <= 0) center = prevPoint;
        if (distanceRatio >= 1) center = { x: point.x, y: point.y };
        if (distanceRatio > 0 && distanceRatio < 1) {
          center = {
            x: (1 - distanceRatio) * prevPoint.x + distanceRatio * point.x,
            y: (1 - distanceRatio) * prevPoint.y + distanceRatio * point.y,
          };
        }
      }
    }
    prevPoint = point;
  });
  // if relation is present (Arrows will be added), change cardinality point off-set distance (d)
  const d = isRelationTypePresent ? 10 : 5;
  //Calculate Angle for x and y axis
  const angle = Math.atan2(points[0].y - center.y, points[0].x - center.x);
  const cardinalityPosition = { x: 0, y: 0 };
  //Calculation cardinality position using angle, center point on the line/curve but pendicular and with offset-distance
  cardinalityPosition.x = Math.sin(angle) * d + (points[0].x + center.x) / 2;
  cardinalityPosition.y = -Math.cos(angle) * d + (points[0].y + center.y) / 2;
  return cardinalityPosition;
};

/**
 * Position ['start_left', 'start_right', 'end_left', 'end_right']
 *
 * @param {any} terminalMarkerSize
 * @param {any} position
 * @param {any} _points
 * @returns {any}
 */
const calcTerminalLabelPosition = (terminalMarkerSize, position, _points) => {
  // Todo looking to faster cloning method
  let points = JSON.parse(JSON.stringify(_points));
  let prevPoint;
  let totalDistance = 0;
  log.info('our points', points);
  if (position !== 'start_left' && position !== 'start_right') {
    points = points.reverse();
  }

  points.forEach((point) => {
    totalDistance += distance(point, prevPoint);
    prevPoint = point;
  });

  // Traverse only 25 total distance along points to find cardinality point
  const distanceToCardinalityPoint = 25 + terminalMarkerSize;

  let remainingDistance = distanceToCardinalityPoint;
  let center;
  prevPoint = undefined;
  points.forEach((point) => {
    if (prevPoint && !center) {
      const vectorDistance = distance(point, prevPoint);
      if (vectorDistance < remainingDistance) {
        remainingDistance -= vectorDistance;
      } else {
        // The point is remainingDistance from prevPoint in the vector between prevPoint and point
        // Calculate the coordinates
        const distanceRatio = remainingDistance / vectorDistance;
        if (distanceRatio <= 0) center = prevPoint;
        if (distanceRatio >= 1) center = { x: point.x, y: point.y };
        if (distanceRatio > 0 && distanceRatio < 1) {
          center = {
            x: (1 - distanceRatio) * prevPoint.x + distanceRatio * point.x,
            y: (1 - distanceRatio) * prevPoint.y + distanceRatio * point.y,
          };
        }
      }
    }
    prevPoint = point;
  });
  // if relation is present (Arrows will be added), change cardinality point off-set distance (d)
  const d = 10 + terminalMarkerSize * 0.5;
  //Calculate Angle for x and y axis
  const angle = Math.atan2(points[0].y - center.y, points[0].x - center.x);

  const cardinalityPosition = { x: 0, y: 0 };

  //Calculation cardinality position using angle, center point on the line/curve but pendicular and with offset-distance

  cardinalityPosition.x = Math.sin(angle) * d + (points[0].x + center.x) / 2;
  cardinalityPosition.y = -Math.cos(angle) * d + (points[0].y + center.y) / 2;
  if (position === 'start_left') {
    cardinalityPosition.x = Math.sin(angle + Math.PI) * d + (points[0].x + center.x) / 2;
    cardinalityPosition.y = -Math.cos(angle + Math.PI) * d + (points[0].y + center.y) / 2;
  }
  if (position === 'end_right') {
    cardinalityPosition.x = Math.sin(angle - Math.PI) * d + (points[0].x + center.x) / 2 - 5;
    cardinalityPosition.y = -Math.cos(angle - Math.PI) * d + (points[0].y + center.y) / 2 - 5;
  }
  if (position === 'end_left') {
    cardinalityPosition.x = Math.sin(angle) * d + (points[0].x + center.x) / 2 - 5;
    cardinalityPosition.y = -Math.cos(angle) * d + (points[0].y + center.y) / 2 - 5;
  }
  return cardinalityPosition;
};

/**
 * Gets styles from an array of declarations
 *
 * @param {string[]} arr Declarations
 * @returns {{ style: string; labelStyle: string }} The styles grouped as strings
 */
export const getStylesFromArray = (arr) => {
  let style = '';
  let labelStyle = '';

  for (let i = 0; i < arr.length; i++) {
    if (typeof arr[i] !== 'undefined') {
      // add text properties to label style definition
      if (arr[i].startsWith('color:') || arr[i].startsWith('text-align:')) {
        labelStyle = labelStyle + arr[i] + ';';
      } else {
        style = style + arr[i] + ';';
      }
    }
  }

  return { style: style, labelStyle: labelStyle };
};

let cnt = 0;
export const generateId = () => {
  cnt++;
  return 'id-' + Math.random().toString(36).substr(2, 12) + '-' + cnt;
};

/**
 * @param {any} length
 * @returns {any}
 */
function makeid(length) {
  let result = '';
  const characters = '0123456789abcdef';
  const charactersLength = characters.length;
  for (let i = 0; i < length; i++) {
    result += characters.charAt(Math.floor(Math.random() * charactersLength));
  }
  return result;
}

export const random = (options) => {
  return makeid(options.length);
};

export const getTextObj = function () {
  return {
    x: 0,
    y: 0,
    fill: undefined,
    anchor: 'start',
    style: '#666',
    width: 100,
    height: 100,
    textMargin: 0,
    rx: 0,
    ry: 0,
    valign: undefined,
  };
};

/**
 * Adds text to an element
 *
 * @param {SVGElement} elem Element to add text to
 * @param {{
 *   text: string;
 *   x: number;
 *   y: number;
 *   anchor: 'start' | 'middle' | 'end';
 *   fontFamily: string;
 *   fontSize: string | number;
 *   fontWeight: string | number;
 *   fill: string;
 *   class: string | undefined;
 *   textMargin: number;
 * }} textData
 * @returns {SVGTextElement} Text element with given styling and content
 */
export const drawSimpleText = function (elem, textData) {
  // Remove and ignore br:s
  const nText = textData.text.replace(common.lineBreakRegex, ' ');

  const textElem = elem.append('text');
  textElem.attr('x', textData.x);
  textElem.attr('y', textData.y);
  textElem.style('text-anchor', textData.anchor);
  textElem.style('font-family', textData.fontFamily);
  textElem.style('font-size', textData.fontSize);
  textElem.style('font-weight', textData.fontWeight);
  textElem.attr('fill', textData.fill);
  if (typeof textData.class !== 'undefined') {
    textElem.attr('class', textData.class);
  }

  const span = textElem.append('tspan');
  span.attr('x', textData.x + textData.textMargin * 2);
  span.attr('fill', textData.fill);
  span.text(nText);

  return textElem;
};

export const wrapLabel = memoize(
  (label, maxWidth, config) => {
    if (!label) {
      return label;
    }
    config = Object.assign(
      { fontSize: 12, fontWeight: 400, fontFamily: 'Arial', joinWith: '<br/>' },
      config
    );
    if (common.lineBreakRegex.test(label)) {
      return label;
    }
    const words = label.split(' ');
    const completedLines = [];
    let nextLine = '';
    words.forEach((word, index) => {
      const wordLength = calculateTextWidth(`${word} `, config);
      const nextLineLength = calculateTextWidth(nextLine, config);
      if (wordLength > maxWidth) {
        const { hyphenatedStrings, remainingWord } = breakString(word, maxWidth, '-', config);
        completedLines.push(nextLine, ...hyphenatedStrings);
        nextLine = remainingWord;
      } else if (nextLineLength + wordLength >= maxWidth) {
        completedLines.push(nextLine);
        nextLine = word;
      } else {
        nextLine = [nextLine, word].filter(Boolean).join(' ');
      }
      const currentWord = index + 1;
      const isLastWord = currentWord === words.length;
      if (isLastWord) {
        completedLines.push(nextLine);
      }
    });
    return completedLines.filter((line) => line !== '').join(config.joinWith);
  },
  (label, maxWidth, config) =>
    `${label}-${maxWidth}-${config.fontSize}-${config.fontWeight}-${config.fontFamily}-${config.joinWith}`
);

const breakString = memoize(
  (word, maxWidth, hyphenCharacter = '-', config) => {
    config = Object.assign(
      { fontSize: 12, fontWeight: 400, fontFamily: 'Arial', margin: 0 },
      config
    );
    const characters = word.split('');
    const lines = [];
    let currentLine = '';
    characters.forEach((character, index) => {
      const nextLine = `${currentLine}${character}`;
      const lineWidth = calculateTextWidth(nextLine, config);
      if (lineWidth >= maxWidth) {
        const currentCharacter = index + 1;
        const isLastLine = characters.length === currentCharacter;
        const hyphenatedNextLine = `${nextLine}${hyphenCharacter}`;
        lines.push(isLastLine ? nextLine : hyphenatedNextLine);
        currentLine = '';
      } else {
        currentLine = nextLine;
      }
    });
    return { hyphenatedStrings: lines, remainingWord: currentLine };
  },
  (word, maxWidth, hyphenCharacter = '-', config) =>
    `${word}-${maxWidth}-${hyphenCharacter}-${config.fontSize}-${config.fontWeight}-${config.fontFamily}`
);

/**
 * This calculates the text's height, taking into account the wrap breaks and both the statically
 * configured height, width, and the length of the text (in pixels).
 *
 * If the wrapped text text has greater height, we extend the height, so it's value won't overflow.
 *
 * @param {any} text The text to measure
 * @param {any} config - The config for fontSize, fontFamily, and fontWeight all impacting the resulting size
 * @returns {any} - The height for the given text
 */
export const calculateTextHeight = function (text, config) {
  config = Object.assign(
    { fontSize: 12, fontWeight: 400, fontFamily: 'Arial', margin: 15 },
    config
  );
  return calculateTextDimensions(text, config).height;
};

/**
 * This calculates the width of the given text, font size and family.
 *
 * @param {any} text - The text to calculate the width of
 * @param {any} config - The config for fontSize, fontFamily, and fontWeight all impacting the resulting size
 * @returns {any} - The width for the given text
 */
export const calculateTextWidth = function (text, config) {
  config = Object.assign({ fontSize: 12, fontWeight: 400, fontFamily: 'Arial' }, config);
  return calculateTextDimensions(text, config).width;
};

/**
 * This calculates the dimensions of the given text, font size, font family, font weight, and margins.
 *
 * @param {any} text - The text to calculate the width of
 * @param {any} config - The config for fontSize, fontFamily, fontWeight, and margin all impacting
 *   the resulting size
 * @returns - The width for the given text
 */
export const calculateTextDimensions = memoize(
  function (text, config) {
    config = Object.assign({ fontSize: 12, fontWeight: 400, fontFamily: 'Arial' }, config);
    const { fontSize, fontFamily, fontWeight } = config;
    if (!text) {
      return { width: 0, height: 0 };
    }

    // We can't really know if the user supplied font family will render on the user agent;
    // thus, we'll take the max width between the user supplied font family, and a default
    // of sans-serif.
    const fontFamilies = ['sans-serif', fontFamily];
    const lines = text.split(common.lineBreakRegex);
    const dims = [];

    const body = select('body');
    // We don't want to leak DOM elements - if a removal operation isn't available
    // for any reason, do not continue.
    if (!body.remove) {
      return { width: 0, height: 0, lineHeight: 0 };
    }

    const g = body.append('svg');

    for (const fontFamily of fontFamilies) {
      let cheight = 0;
      const dim = { width: 0, height: 0, lineHeight: 0 };
      for (const line of lines) {
        const textObj = getTextObj();
        textObj.text = line;
        const textElem = drawSimpleText(g, textObj)
          .style('font-size', fontSize)
          .style('font-weight', fontWeight)
          .style('font-family', fontFamily);

        const bBox = (textElem._groups || textElem)[0][0].getBBox();
        dim.width = Math.round(Math.max(dim.width, bBox.width));
        cheight = Math.round(bBox.height);
        dim.height += cheight;
        dim.lineHeight = Math.round(Math.max(dim.lineHeight, cheight));
      }
      dims.push(dim);
    }

    g.remove();

    const index =
      isNaN(dims[1].height) ||
      isNaN(dims[1].width) ||
      isNaN(dims[1].lineHeight) ||
      (dims[0].height > dims[1].height &&
        dims[0].width > dims[1].width &&
        dims[0].lineHeight > dims[1].lineHeight)
        ? 0
        : 1;
    return dims[index];
  },
  (text, config) => `${text}-${config.fontSize}-${config.fontWeight}-${config.fontFamily}`
);

/**
 * Applys d3 attributes
 *
 * @param {any} d3Elem D3 Element to apply the attributes onto
 * @param {[string, string][]} attrs Object.keys equivalent format of key to value mapping of attributes
 */
const d3Attrs = function (d3Elem, attrs) {
  for (const attr of attrs) {
    d3Elem.attr(attr[0], attr[1]);
  }
};

/**
 * Gives attributes for an SVG's size given arguments
 *
 * @param {number} height The height of the SVG
 * @param {number} width The width of the SVG
 * @param {boolean} useMaxWidth Whether or not to use max-width and set width to 100%
 * @returns {Map<'height' | 'width' | 'style', string>} Attributes for the SVG
 */
export const calculateSvgSizeAttrs = function (height, width, useMaxWidth) {
  const attrs = new Map();
  // attrs.set('height', height);
  if (useMaxWidth) {
    attrs.set('width', '100%');
    attrs.set('style', `max-width: ${width}px;`);
  } else {
    attrs.set('width', width);
  }
  return attrs;
};

/**
 * Applies attributes from `calculateSvgSizeAttrs`
 *
 * @param {SVGSVGElement} svgElem The SVG Element to configure
 * @param {number} height The height of the SVG
 * @param {number} width The width of the SVG
 * @param {boolean} useMaxWidth Whether or not to use max-width and set width to 100%
 */
export const configureSvgSize = function (svgElem, height, width, useMaxWidth) {
  const attrs = calculateSvgSizeAttrs(height, 1 * width, useMaxWidth);
  d3Attrs(svgElem, attrs);
};
export const setupGraphViewbox = function (graph, svgElem, padding, useMaxWidth) {
  const svgBounds = svgElem.node().getBBox();
  const sWidth = svgBounds.width;
  const sHeight = svgBounds.height;

  log.info(`SVG bounds: ${sWidth}x${sHeight}`, svgBounds);

  let width = graph._label.width;
  let height = graph._label.height;
  log.info(`Graph bounds: ${width}x${height}`, graph);

  // let tx = 0;
  // let ty = 0;
  // if (sWidth > width) {
  //   tx = (sWidth - width) / 2 + padding;
  width = sWidth + padding * 2;
  // } else {
  //   if (Math.abs(sWidth - width) >= 2 * padding + 1) {
  //     width = width - padding;
  //   }
  // }
  // if (sHeight > height) {
  //   ty = (sHeight - height) / 2 + padding;
  height = sHeight + padding * 2;
  // }

  // width =
  log.info(`Calculated bounds: ${width}x${height}`);
  configureSvgSize(svgElem, height, width, useMaxWidth);

  // Ensure the viewBox includes the whole svgBounds area with extra space for padding
  // const vBox = `0 0 ${width} ${height}`;
  const vBox = `${svgBounds.x - padding} ${svgBounds.y - padding} ${
    svgBounds.width + 2 * padding
  } ${svgBounds.height + 2 * padding}`;
  log.info(
    'Graph.label',
    graph._label,
    'swidth',
    sWidth,
    'sheight',
    sHeight,
    'width',
    width,
    'height',
    height,

    'vBox',
    vBox
  );
  svgElem.attr('viewBox', vBox);
  // svgElem.select('g').attr('transform', `translate(${tx}, ${ty})`);
};

export const initIdGenerator = class iterator {
  constructor(deterministic, seed) {
    this.deterministic = deterministic;
    // TODO: Seed is only used for length?
    this.seed = seed;

    this.count = seed ? seed.length : 0;
  }

  next() {
    if (!this.deterministic) return Date.now();

    return this.count++;
  }
};

let decoder;

/**
 * Decodes HTML, source: {@link https://github.com/shrpne/entity-decode/blob/v2.0.1/browser.js}
 *
 * @param {string} html HTML as a string
 * @returns Unescaped HTML
 */
export const entityDecode = function (html) {
  decoder = decoder || document.createElement('div');
  // Escape HTML before decoding for HTML Entities
  html = escape(html).replace(/%26/g, '&').replace(/%23/g, '#').replace(/%3B/g, ';');
  // decoding
  decoder.innerHTML = html;
  return unescape(decoder.textContent);
};

/**
 * Sanitizes directive objects
 *
 * @param {object} args Directive's JSON
 */
export const directiveSanitizer = (args) => {
  log.debug('directiveSanitizer called with', args);
  if (typeof args === 'object') {
    // check for array
    if (args.length) {
      args.forEach((arg) => directiveSanitizer(arg));
    } else {
      // This is an object
      Object.keys(args).forEach((key) => {
        log.debug('Checking key', key);
        if (key.indexOf('__') === 0) {
          log.debug('sanitize deleting __ option', key);
          delete args[key];
        }

        if (key.indexOf('proto') >= 0) {
          log.debug('sanitize deleting proto option', key);
          delete args[key];
        }

        if (key.indexOf('constr') >= 0) {
          log.debug('sanitize deleting constr option', key);
          delete args[key];
        }

        if (key.indexOf('themeCSS') >= 0) {
          log.debug('sanitizing themeCss option');
          args[key] = sanitizeCss(args[key]);
        }
        if (key.indexOf('fontFamily') >= 0) {
          log.debug('sanitizing fontFamily option');
          args[key] = sanitizeCss(args[key]);
        }
        if (key.indexOf('altFontFamily') >= 0) {
          log.debug('sanitizing altFontFamily option');
          args[key] = sanitizeCss(args[key]);
        }
        if (configKeys.indexOf(key) < 0) {
          log.debug('sanitize deleting option', key);
          delete args[key];
        } else {
          if (typeof args[key] === 'object') {
            log.debug('sanitize deleting object', key);
            directiveSanitizer(args[key]);
          }
        }
      });
    }
  }
  if (args.themeVariables) {
    const kArr = Object.keys(args.themeVariables);
    for (let i = 0; i < kArr.length; i++) {
      const k = kArr[i];
      const val = args.themeVariables[k];
      if (val && val.match && !val.match(/^[a-zA-Z0-9#,";()%. ]+$/)) {
        args.themeVariables[k] = '';
      }
    }
  }
  log.debug('After sanitization', args);
};
export const sanitizeCss = (str) => {
  let startCnt = 0;
  let endCnt = 0;

  for (let i = 0; i < str.length; i++) {
    if (startCnt < endCnt) {
      return '{ /* ERROR: Unbalanced CSS */ }';
    }
    if (str[i] === '{') {
      startCnt++;
    } else if (str[i] === '}') {
      endCnt++;
    }
  }
  if (startCnt !== endCnt) {
    return '{ /* ERROR: Unbalanced CSS */ }';
  }
  // Todo add more checks here
  return str;
};

export interface DetailedError {
  str: string;
  hash: any;
}

<<<<<<< HEAD
/** @param error */
=======
/**
 *
 * @param error
 */
>>>>>>> 579dbc8f
export function isDetailedError(error: unknown): error is DetailedError {
  return 'str' in error;
}

<<<<<<< HEAD
/** @param error */
=======
/**
 *
 * @param error
 */
>>>>>>> 579dbc8f
export function getErrorMessage(error: unknown): string {
  if (error instanceof Error) return error.message;
  return String(error);
}

export default {
  assignWithDepth,
  wrapLabel,
  calculateTextHeight,
  calculateTextWidth,
  calculateTextDimensions,
  calculateSvgSizeAttrs,
  configureSvgSize,
  setupGraphViewbox,
  detectInit,
  detectDirective,
  isSubstringInArray,
  interpolateToCurve,
  calcLabelPosition,
  calcCardinalityPosition,
  calcTerminalLabelPosition,
  formatUrl,
  getStylesFromArray,
  generateId,
  random,
  memoize,
  runFunc,
  entityDecode,
  initIdGenerator: initIdGenerator,
  directiveSanitizer,
  sanitizeCss,
};<|MERGE_RESOLUTION|>--- conflicted
+++ resolved
@@ -948,26 +948,18 @@
   hash: any;
 }
 
-<<<<<<< HEAD
-/** @param error */
-=======
 /**
  *
  * @param error
  */
->>>>>>> 579dbc8f
 export function isDetailedError(error: unknown): error is DetailedError {
   return 'str' in error;
 }
 
-<<<<<<< HEAD
-/** @param error */
-=======
 /**
  *
  * @param error
  */
->>>>>>> 579dbc8f
 export function getErrorMessage(error: unknown): string {
   if (error instanceof Error) return error.message;
   return String(error);
