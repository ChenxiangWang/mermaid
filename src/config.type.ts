--- conflicted
+++ resolved
@@ -214,16 +214,13 @@
   line_height?: number;
 }
 
-<<<<<<< HEAD
-export type PieDiagramConfig = BaseDiagramConfig;
-=======
 export interface MindmapDiagramConfig extends BaseDiagramConfig {
   useMaxWidth: boolean;
   padding: number;
   maxNodeWidth: number;
 }
-export interface PieDiagramConfig extends BaseDiagramConfig {}
->>>>>>> d78adc6f
+
+export type PieDiagramConfig = BaseDiagramConfig;
 
 export interface ErDiagramConfig extends BaseDiagramConfig {
   diagramPadding?: number;
