import * as d3 from 'd3';

import svgDraw from './svgDraw';
import { logger } from '../../logger';
import { parser } from './parser/sequenceDiagram';
import sequenceDb from './sequenceDb';

parser.yy = sequenceDb;

const conf = {
  diagramMarginX: 50,
  diagramMarginY: 30,
  // Margin between actors
  actorMargin: 50,
  // Width of actor boxes
  width: 150,
  // Height of actor boxes
  height: 65,
  actorFontSize: 14,
  actorFontFamily: '"Open-Sans", "sans-serif"',
  // Margin around loop boxes
  boxMargin: 10,
  boxTextMargin: 5,
  noteMargin: 10,
  // Space between messages
  messageMargin: 35,
  // mirror actors under diagram
  mirrorActors: false,
  // Depending on css styling this might need adjustment
  // Prolongs the edge of the diagram downwards
  bottomMarginAdj: 1,

  // width of activation box
  activationWidth: 10,

  // text placement as: tspan | fo | old only text as before
  textPlacement: 'tspan',

  showSequenceNumbers: false
};

export const bounds = {
  data: {
    startx: undefined,
    stopx: undefined,
    starty: undefined,
    stopy: undefined
  },
  verticalPos: 0,

  sequenceItems: [],
  activations: [],
  init: function() {
    this.sequenceItems = [];
    this.activations = [];
    this.data = {
      startx: undefined,
      stopx: undefined,
      starty: undefined,
      stopy: undefined
    };
    this.verticalPos = 0;
  },
  updateVal: function(obj, key, val, fun) {
    if (typeof obj[key] === 'undefined') {
      obj[key] = val;
    } else {
      obj[key] = fun(val, obj[key]);
    }
  },
  updateBounds: function(startx, starty, stopx, stopy) {
    const _self = this;
    let cnt = 0;
    function updateFn(type) {
      return function updateItemBounds(item) {
        cnt++;
        // The loop sequenceItems is a stack so the biggest margins in the beginning of the sequenceItems
        const n = _self.sequenceItems.length - cnt + 1;

        _self.updateVal(item, 'starty', starty - n * conf.boxMargin, Math.min);
        _self.updateVal(item, 'stopy', stopy + n * conf.boxMargin, Math.max);

        _self.updateVal(bounds.data, 'startx', startx - n * conf.boxMargin, Math.min);
        _self.updateVal(bounds.data, 'stopx', stopx + n * conf.boxMargin, Math.max);

        if (!(type === 'activation')) {
          _self.updateVal(item, 'startx', startx - n * conf.boxMargin, Math.min);
          _self.updateVal(item, 'stopx', stopx + n * conf.boxMargin, Math.max);

          _self.updateVal(bounds.data, 'starty', starty - n * conf.boxMargin, Math.min);
          _self.updateVal(bounds.data, 'stopy', stopy + n * conf.boxMargin, Math.max);
        }
      };
    }

    this.sequenceItems.forEach(updateFn());
    this.activations.forEach(updateFn('activation'));
  },
  insert: function(startx, starty, stopx, stopy) {
    const _startx = Math.min(startx, stopx);
    const _stopx = Math.max(startx, stopx);
    const _starty = Math.min(starty, stopy);
    const _stopy = Math.max(starty, stopy);

    this.updateVal(bounds.data, 'startx', _startx, Math.min);
    this.updateVal(bounds.data, 'starty', _starty, Math.min);
    this.updateVal(bounds.data, 'stopx', _stopx, Math.max);
    this.updateVal(bounds.data, 'stopy', _stopy, Math.max);

    this.updateBounds(_startx, _starty, _stopx, _stopy);
  },
  newActivation: function(message, diagram) {
    const actorRect = parser.yy.getActors()[message.from.actor];
    const stackedSize = actorActivations(message.from.actor).length;
    const x = actorRect.x + conf.width / 2 + ((stackedSize - 1) * conf.activationWidth) / 2;
    this.activations.push({
      startx: x,
      starty: this.verticalPos + 2,
      stopx: x + conf.activationWidth,
      stopy: undefined,
      actor: message.from.actor,
      anchored: svgDraw.anchorElement(diagram)
    });
  },
  endActivation: function(message) {
    // find most recent activation for given actor
    const lastActorActivationIdx = this.activations
      .map(function(activation) {
        return activation.actor;
      })
      .lastIndexOf(message.from.actor);
    const activation = this.activations.splice(lastActorActivationIdx, 1)[0];
    return activation;
  },
  newLoop: function(title, fill) {
    this.sequenceItems.push({
      startx: undefined,
      starty: this.verticalPos,
      stopx: undefined,
      stopy: undefined,
      title: title,
      fill: fill
    });
  },
  endLoop: function() {
    const loop = this.sequenceItems.pop();
    return loop;
  },
  addSectionToLoop: function(message) {
    const loop = this.sequenceItems.pop();
    loop.sections = loop.sections || [];
    loop.sectionTitles = loop.sectionTitles || [];
    loop.sections.push(bounds.getVerticalPos());
    loop.sectionTitles.push(message);
    this.sequenceItems.push(loop);
  },
  bumpVerticalPos: function(bump) {
    this.verticalPos = this.verticalPos + bump;
    this.data.stopy = this.verticalPos;
  },
  getVerticalPos: function() {
    return this.verticalPos;
  },
  getBounds: function() {
    return this.data;
  }
};

const _drawLongText = (text, x, y, g, width) => {
  let textHeight = 0;
  const lines = text.split(/<br\/?>/gi);
  for (const line of lines) {
    const textObj = svgDraw.getTextObj();
    textObj.x = x;
    textObj.y = y + textHeight;
    textObj.textMargin = conf.noteMargin;
    textObj.dy = '1em';
    textObj.text = line;
    textObj.class = 'noteText';
    const textElem = svgDraw.drawText(g, textObj, width);
    textHeight += (textElem._groups || textElem)[0][0].getBBox().height;
  }
  return textHeight;
};

/**
 * Draws an actor in the diagram with the attaced line
 * @param center - The center of the the actor
 * @param pos The position if the actor in the liost of actors
 * @param description The text in the box
 */
const drawNote = function(elem, startx, verticalPos, msg, forceWidth) {
  const rect = svgDraw.getNoteRect();
  rect.x = startx;
  rect.y = verticalPos;
  rect.width = forceWidth || conf.width;
  rect.class = 'note';

  let g = elem.append('g');
  const rectElem = svgDraw.drawRect(g, rect);

  const textHeight = _drawLongText(
    msg.message,
    startx - 4,
    verticalPos + 24,
    g,
    rect.width - conf.noteMargin
  );

  bounds.insert(
    startx,
    verticalPos,
    startx + rect.width,
    verticalPos + 2 * conf.noteMargin + textHeight
  );
  rectElem.attr('height', textHeight + 2 * conf.noteMargin);
  bounds.bumpVerticalPos(textHeight + 2 * conf.noteMargin);
};

/**
 * Draws a message
 * @param elem
 * @param startx
 * @param stopx
 * @param verticalPos
 * @param txtCenter
 * @param msg
 */
const drawMessage = function(elem, startx, stopx, verticalPos, msg, sequenceIndex) {
  const g = elem.append('g');
  const txtCenter = startx + (stopx - startx) / 2;

<<<<<<< HEAD
  let textElem
  let counterBreaklines = 0
  let breaklineOffset = 17
  const breaklines = msg.message.split(/<br\/?>/ig)
  for (const breakline of breaklines) {
    textElem = g.append('text') // text label for the x axis
      .attr('x', txtCenter)
      .attr('y', verticalPos - 7 + counterBreaklines * breaklineOffset)
      .style('text-anchor', 'middle')
      .attr('class', 'messageText')
      .text(breakline.trim())
    counterBreaklines++
  }
  const offsetLineCounter = counterBreaklines - 1
  const totalOffset = offsetLineCounter * breaklineOffset
=======
  const textElem = g
    .append('text') // text label for the x axis
    .attr('x', txtCenter)
    .attr('y', verticalPos - 7)
    .style('text-anchor', 'middle')
    .attr('class', 'messageText')
    .text(msg.message);
>>>>>>> 4ce523f3

  let textWidth = (textElem._groups || textElem)[0][0].getBBox().width;

  let line;
  if (startx === stopx) {
    if (conf.rightAngles) {
<<<<<<< HEAD
      line = g.append('path').attr('d', `M  ${startx},${verticalPos + totalOffset} H ${startx + (conf.width / 2)} V ${verticalPos + 25 + totalOffset} H ${startx}`)
    } else {
      line = g.append('path')
        .attr('d', 'M ' + startx + ',' + (verticalPos + totalOffset) + ' C ' + (startx + 60) + ',' + (verticalPos - 10 + totalOffset) + ' ' + (startx + 60) + ',' +
        (verticalPos + 30 + totalOffset) + ' ' + startx + ',' + (verticalPos + 20 + totalOffset))
    }

    bounds.bumpVerticalPos(30 + totalOffset)
    const dx = Math.max(textWidth / 2, 100)
    bounds.insert(startx - dx, bounds.getVerticalPos() - 10 + totalOffset, stopx + dx, bounds.getVerticalPos() + totalOffset)
  } else {
    line = g.append('line')
    line.attr('x1', startx)
    line.attr('y1', verticalPos)
    line.attr('x2', stopx)
    line.attr('y2', verticalPos)
    bounds.insert(startx, bounds.getVerticalPos() - 10 + totalOffset, stopx, bounds.getVerticalPos() + totalOffset)
=======
      line = g
        .append('path')
        .attr(
          'd',
          `M  ${startx},${verticalPos} H ${startx + conf.width / 2} V ${verticalPos +
            25} H ${startx}`
        );
    } else {
      line = g
        .append('path')
        .attr(
          'd',
          'M ' +
            startx +
            ',' +
            verticalPos +
            ' C ' +
            (startx + 60) +
            ',' +
            (verticalPos - 10) +
            ' ' +
            (startx + 60) +
            ',' +
            (verticalPos + 30) +
            ' ' +
            startx +
            ',' +
            (verticalPos + 20)
        );
    }

    bounds.bumpVerticalPos(30);
    const dx = Math.max(textWidth / 2, 100);
    bounds.insert(startx - dx, bounds.getVerticalPos() - 10, stopx + dx, bounds.getVerticalPos());
  } else {
    line = g.append('line');
    line.attr('x1', startx);
    line.attr('y1', verticalPos);
    line.attr('x2', stopx);
    line.attr('y2', verticalPos);
    bounds.insert(startx, bounds.getVerticalPos() - 10, stopx, bounds.getVerticalPos());
>>>>>>> 4ce523f3
  }
  // Make an SVG Container
  // Draw the line
  if (
    msg.type === parser.yy.LINETYPE.DOTTED ||
    msg.type === parser.yy.LINETYPE.DOTTED_CROSS ||
    msg.type === parser.yy.LINETYPE.DOTTED_OPEN
  ) {
    line.style('stroke-dasharray', '3, 3');
    line.attr('class', 'messageLine1');
  } else {
    line.attr('class', 'messageLine0');
  }

  let url = '';
  if (conf.arrowMarkerAbsolute) {
    url =
      window.location.protocol +
      '//' +
      window.location.host +
      window.location.pathname +
      window.location.search;
    url = url.replace(/\(/g, '\\(');
    url = url.replace(/\)/g, '\\)');
  }

  line.attr('stroke-width', 2);
  line.attr('stroke', 'black');
  line.style('fill', 'none'); // remove any fill colour
  if (msg.type === parser.yy.LINETYPE.SOLID || msg.type === parser.yy.LINETYPE.DOTTED) {
    line.attr('marker-end', 'url(' + url + '#arrowhead)');
  }

  if (msg.type === parser.yy.LINETYPE.SOLID_CROSS || msg.type === parser.yy.LINETYPE.DOTTED_CROSS) {
    line.attr('marker-end', 'url(' + url + '#crosshead)');
  }

  // add node number
  if (conf.showSequenceNumbers) {
    line.attr('marker-start', 'url(' + url + '#sequencenumber)');
    g.append('text')
      .attr('x', startx)
      .attr('y', verticalPos + 4)
      .attr('font-family', 'sans-serif')
      .attr('font-size', '12px')
      .attr('text-anchor', 'middle')
      .attr('textLength', '16px')
      .attr('class', 'sequenceNumber')
      .text(sequenceIndex);
  }
};

export const drawActors = function(diagram, actors, actorKeys, verticalPos) {
  // Draw the actors
  for (let i = 0; i < actorKeys.length; i++) {
    const key = actorKeys[i];

    // Add some rendering data to the object
    actors[key].x = i * conf.actorMargin + i * conf.width;
    actors[key].y = verticalPos;
    actors[key].width = conf.diagramMarginX;
    actors[key].height = conf.diagramMarginY;

    // Draw the box with the attached line
    svgDraw.drawActor(diagram, actors[key].x, verticalPos, actors[key].description, conf);
    bounds.insert(actors[key].x, verticalPos, actors[key].x + conf.width, conf.height);
  }

  // Add a margin between the actor boxes and the first arrow
  bounds.bumpVerticalPos(conf.height);
};

export const setConf = function(cnf) {
  const keys = Object.keys(cnf);

  keys.forEach(function(key) {
    conf[key] = cnf[key];
  });
};

const actorActivations = function(actor) {
  return bounds.activations.filter(function(activation) {
    return activation.actor === actor;
  });
};

const actorFlowVerticaBounds = function(actor) {
  // handle multiple stacked activations for same actor
  const actors = parser.yy.getActors();
  const activations = actorActivations(actor);

  const left = activations.reduce(function(acc, activation) {
    return Math.min(acc, activation.startx);
  }, actors[actor].x + conf.width / 2);
  const right = activations.reduce(function(acc, activation) {
    return Math.max(acc, activation.stopx);
  }, actors[actor].x + conf.width / 2);
  return [left, right];
};

/**
 * Draws a flowchart in the tag with id: id based on the graph definition in text.
 * @param text
 * @param id
 */
export const draw = function(text, id) {
  parser.yy.clear();
  parser.parse(text + '\n');

  bounds.init();
  const diagram = d3.select(`[id="${id}"]`);

  let startx;
  let stopx;
  let forceWidth;

  // Fetch data from the parsing
  const actors = parser.yy.getActors();
  const actorKeys = parser.yy.getActorKeys();
  const messages = parser.yy.getMessages();
  const title = parser.yy.getTitle();
  drawActors(diagram, actors, actorKeys, 0);

  // The arrow head definition is attached to the svg once
  svgDraw.insertArrowHead(diagram);
  svgDraw.insertArrowCrossHead(diagram);
  svgDraw.insertSequenceNumber(diagram);

  function activeEnd(msg, verticalPos) {
    const activationData = bounds.endActivation(msg);
    if (activationData.starty + 18 > verticalPos) {
      activationData.starty = verticalPos - 6;
      verticalPos += 12;
    }
    svgDraw.drawActivation(
      diagram,
      activationData,
      verticalPos,
      conf,
      actorActivations(msg.from.actor).length
    );

    bounds.insert(activationData.startx, verticalPos - 10, activationData.stopx, verticalPos);
  }

  // const lastMsg

  // Draw the messages/signals
  let sequenceIndex = 1;
  messages.forEach(function(msg) {
    let loopData;
    switch (msg.type) {
      case parser.yy.LINETYPE.NOTE:
        bounds.bumpVerticalPos(conf.boxMargin);

        startx = actors[msg.from].x;
        stopx = actors[msg.to].x;

        if (msg.placement === parser.yy.PLACEMENT.RIGHTOF) {
          drawNote(
            diagram,
            startx + (conf.width + conf.actorMargin) / 2,
            bounds.getVerticalPos(),
            msg
          );
        } else if (msg.placement === parser.yy.PLACEMENT.LEFTOF) {
          drawNote(
            diagram,
            startx - (conf.width + conf.actorMargin) / 2,
            bounds.getVerticalPos(),
            msg
          );
        } else if (msg.to === msg.from) {
          // Single-actor over
          drawNote(diagram, startx, bounds.getVerticalPos(), msg);
        } else {
          // Multi-actor over
          forceWidth = Math.abs(startx - stopx) + conf.actorMargin;
          drawNote(
            diagram,
            (startx + stopx + conf.width - forceWidth) / 2,
            bounds.getVerticalPos(),
            msg,
            forceWidth
          );
        }
        break;
      case parser.yy.LINETYPE.ACTIVE_START:
        bounds.newActivation(msg, diagram);
        break;
      case parser.yy.LINETYPE.ACTIVE_END:
        activeEnd(msg, bounds.getVerticalPos());
        break;
      case parser.yy.LINETYPE.LOOP_START:
        bounds.bumpVerticalPos(conf.boxMargin);
        bounds.newLoop(msg.message);
        bounds.bumpVerticalPos(conf.boxMargin + conf.boxTextMargin);
        break;
      case parser.yy.LINETYPE.LOOP_END:
        loopData = bounds.endLoop();

        svgDraw.drawLoop(diagram, loopData, 'loop', conf);
        bounds.bumpVerticalPos(conf.boxMargin);
        break;
      case parser.yy.LINETYPE.RECT_START:
        bounds.bumpVerticalPos(conf.boxMargin);
        bounds.newLoop(undefined, msg.message);
        bounds.bumpVerticalPos(conf.boxMargin);
        break;
      case parser.yy.LINETYPE.RECT_END:
        const rectData = bounds.endLoop();
        svgDraw.drawBackgroundRect(diagram, rectData);
        bounds.bumpVerticalPos(conf.boxMargin);
        break;
      case parser.yy.LINETYPE.OPT_START:
        bounds.bumpVerticalPos(conf.boxMargin);
        bounds.newLoop(msg.message);
        bounds.bumpVerticalPos(conf.boxMargin + conf.boxTextMargin);
        break;
      case parser.yy.LINETYPE.OPT_END:
        loopData = bounds.endLoop();

        svgDraw.drawLoop(diagram, loopData, 'opt', conf);
        bounds.bumpVerticalPos(conf.boxMargin);
        break;
      case parser.yy.LINETYPE.ALT_START:
        bounds.bumpVerticalPos(conf.boxMargin);
        bounds.newLoop(msg.message);
        bounds.bumpVerticalPos(conf.boxMargin + conf.boxTextMargin);
        break;
      case parser.yy.LINETYPE.ALT_ELSE:
        bounds.bumpVerticalPos(conf.boxMargin);
        loopData = bounds.addSectionToLoop(msg.message);
        bounds.bumpVerticalPos(conf.boxMargin);
        break;
      case parser.yy.LINETYPE.ALT_END:
        loopData = bounds.endLoop();

        svgDraw.drawLoop(diagram, loopData, 'alt', conf);
        bounds.bumpVerticalPos(conf.boxMargin);
        break;
      case parser.yy.LINETYPE.PAR_START:
        bounds.bumpVerticalPos(conf.boxMargin);
        bounds.newLoop(msg.message);
        bounds.bumpVerticalPos(conf.boxMargin + conf.boxTextMargin);
        break;
      case parser.yy.LINETYPE.PAR_AND:
        bounds.bumpVerticalPos(conf.boxMargin);
        loopData = bounds.addSectionToLoop(msg.message);
        bounds.bumpVerticalPos(conf.boxMargin);
        break;
      case parser.yy.LINETYPE.PAR_END:
        loopData = bounds.endLoop();
        svgDraw.drawLoop(diagram, loopData, 'par', conf);
        bounds.bumpVerticalPos(conf.boxMargin);
        break;
      default:
        try {
          // lastMsg = msg
          bounds.bumpVerticalPos(conf.messageMargin);
          const fromBounds = actorFlowVerticaBounds(msg.from);
          const toBounds = actorFlowVerticaBounds(msg.to);
          const fromIdx = fromBounds[0] <= toBounds[0] ? 1 : 0;
          const toIdx = fromBounds[0] < toBounds[0] ? 0 : 1;
          startx = fromBounds[fromIdx];
          stopx = toBounds[toIdx];

          const verticalPos = bounds.getVerticalPos();
          drawMessage(diagram, startx, stopx, verticalPos, msg, sequenceIndex);
          const allBounds = fromBounds.concat(toBounds);
          bounds.insert(
            Math.min.apply(null, allBounds),
            verticalPos,
            Math.max.apply(null, allBounds),
            verticalPos
          );
        } catch (e) {
          logger.error('error while drawing message', e);
        }
    }
    // Increment sequence counter if msg.type is a line (and not another event like activation or note, etc)
    if (
      [
        parser.yy.LINETYPE.SOLID_OPEN,
        parser.yy.LINETYPE.DOTTED_OPEN,
        parser.yy.LINETYPE.SOLID,
        parser.yy.LINETYPE.DOTTED,
        parser.yy.LINETYPE.SOLID_CROSS,
        parser.yy.LINETYPE.DOTTED_CROSS
      ].includes(msg.type)
    ) {
      sequenceIndex++;
    }
  });

  if (conf.mirrorActors) {
    // Draw actors below diagram
    bounds.bumpVerticalPos(conf.boxMargin * 2);
    drawActors(diagram, actors, actorKeys, bounds.getVerticalPos());
  }

  const box = bounds.getBounds();

  // Adjust line height of actor lines now that the height of the diagram is known
  logger.debug('For line height fix Querying: #' + id + ' .actor-line');
  const actorLines = d3.selectAll('#' + id + ' .actor-line');
  actorLines.attr('y2', box.stopy);

  let height = box.stopy - box.starty + 2 * conf.diagramMarginY;
  if (conf.mirrorActors) {
    height = height - conf.boxMargin + conf.bottomMarginAdj;
  }

  const width = box.stopx - box.startx + 2 * conf.diagramMarginX;

  if (title) {
    diagram
      .append('text')
      .text(title)
      .attr('x', (box.stopx - box.startx) / 2 - 2 * conf.diagramMarginX)
      .attr('y', -25);
  }

  if (conf.useMaxWidth) {
    diagram.attr('height', '100%');
    diagram.attr('width', '100%');
    diagram.attr('style', 'max-width:' + width + 'px;');
  } else {
    diagram.attr('height', height);
    diagram.attr('width', width);
  }
  const extraVertForTitle = title ? 40 : 0;
  diagram.attr(
    'viewBox',
    box.startx -
      conf.diagramMarginX +
      ' -' +
      (conf.diagramMarginY + extraVertForTitle) +
      ' ' +
      width +
      ' ' +
      (height + extraVertForTitle)
  );
};

export default {
  bounds,
  drawActors,
  setConf,
  draw
};<|MERGE_RESOLUTION|>--- conflicted
+++ resolved
@@ -230,7 +230,6 @@
   const g = elem.append('g');
   const txtCenter = startx + (stopx - startx) / 2;
 
-<<<<<<< HEAD
   let textElem
   let counterBreaklines = 0
   let breaklineOffset = 17
@@ -246,22 +245,12 @@
   }
   const offsetLineCounter = counterBreaklines - 1
   const totalOffset = offsetLineCounter * breaklineOffset
-=======
-  const textElem = g
-    .append('text') // text label for the x axis
-    .attr('x', txtCenter)
-    .attr('y', verticalPos - 7)
-    .style('text-anchor', 'middle')
-    .attr('class', 'messageText')
-    .text(msg.message);
->>>>>>> 4ce523f3
 
   let textWidth = (textElem._groups || textElem)[0][0].getBBox().width;
 
   let line;
   if (startx === stopx) {
     if (conf.rightAngles) {
-<<<<<<< HEAD
       line = g.append('path').attr('d', `M  ${startx},${verticalPos + totalOffset} H ${startx + (conf.width / 2)} V ${verticalPos + 25 + totalOffset} H ${startx}`)
     } else {
       line = g.append('path')
@@ -279,49 +268,6 @@
     line.attr('x2', stopx)
     line.attr('y2', verticalPos)
     bounds.insert(startx, bounds.getVerticalPos() - 10 + totalOffset, stopx, bounds.getVerticalPos() + totalOffset)
-=======
-      line = g
-        .append('path')
-        .attr(
-          'd',
-          `M  ${startx},${verticalPos} H ${startx + conf.width / 2} V ${verticalPos +
-            25} H ${startx}`
-        );
-    } else {
-      line = g
-        .append('path')
-        .attr(
-          'd',
-          'M ' +
-            startx +
-            ',' +
-            verticalPos +
-            ' C ' +
-            (startx + 60) +
-            ',' +
-            (verticalPos - 10) +
-            ' ' +
-            (startx + 60) +
-            ',' +
-            (verticalPos + 30) +
-            ' ' +
-            startx +
-            ',' +
-            (verticalPos + 20)
-        );
-    }
-
-    bounds.bumpVerticalPos(30);
-    const dx = Math.max(textWidth / 2, 100);
-    bounds.insert(startx - dx, bounds.getVerticalPos() - 10, stopx + dx, bounds.getVerticalPos());
-  } else {
-    line = g.append('line');
-    line.attr('x1', startx);
-    line.attr('y1', verticalPos);
-    line.attr('x2', stopx);
-    line.attr('y2', verticalPos);
-    bounds.insert(startx, bounds.getVerticalPos() - 10, stopx, bounds.getVerticalPos());
->>>>>>> 4ce523f3
   }
   // Make an SVG Container
   // Draw the line
