import common from '../common/common';

export const drawRect = function(elem, rectData) {
  const rectElem = elem.append('rect');
  rectElem.attr('x', rectData.x);
  rectElem.attr('y', rectData.y);
  rectElem.attr('fill', rectData.fill);
  rectElem.attr('stroke', rectData.stroke);
  rectElem.attr('width', rectData.width);
  rectElem.attr('height', rectData.height);
  rectElem.attr('rx', rectData.rx);
  rectElem.attr('ry', rectData.ry);

  if (typeof rectData.class !== 'undefined') {
    rectElem.attr('class', rectData.class);
  }

  return rectElem;
};

export const drawText = function(elem, textData) {
  // Remove and ignore br:s
  const nText = textData.text.replace(common.lineBreakRegex, ' ');

  const textElem = elem.append('text');
  textElem.attr('x', textData.x);
  textElem.attr('y', textData.y);
  textElem.style('text-anchor', textData.anchor);
  textElem.style('font-family', textData.fontFamily);
  textElem.style('font-size', textData.fontSize);
  textElem.style('font-weight', textData.fontWeight);
  textElem.attr('fill', textData.fill);
  if (typeof textData.class !== 'undefined') {
    textElem.attr('class', textData.class);
  }

  const span = textElem.append('tspan');
  span.attr('x', textData.x + textData.textMargin * 2);
  span.attr('fill', textData.fill);
  span.text(nText);

  return textElem;
};

export const drawLabel = function(elem, txtObject) {
  function genPoints(x, y, width, height, cut) {
    return (
      x +
      ',' +
      y +
      ' ' +
      (x + width) +
      ',' +
      y +
      ' ' +
      (x + width) +
      ',' +
      (y + height - cut) +
      ' ' +
      (x + width - cut * 1.2) +
      ',' +
      (y + height) +
      ' ' +
      x +
      ',' +
      (y + height)
    );
  }
  const polygon = elem.append('polygon');
  polygon.attr('points', genPoints(txtObject.x, txtObject.y, 50, 20, 7));
  polygon.attr('class', 'labelBox');

  txtObject.y = txtObject.y + txtObject.labelMargin;
  txtObject.x = txtObject.x + 0.5 * txtObject.labelMargin;
  drawText(elem, txtObject);
};

let actorCnt = -1;
/**
 * Draws an actor in the diagram with the attaced line
 * @param elem - The diagram we'll draw to.
 * @param actor - The actor to draw.
 * @param conf - drawText implementation discriminator object
 */
export const drawActor = function(elem, actor, conf) {
  const center = actor.x + actor.width / 2;

  const g = elem.append('g');
  if (actor.y === 0) {
    actorCnt++;
    g.append('line')
      .attr('id', 'actor' + actorCnt)
      .attr('x1', center)
      .attr('y1', 5)
      .attr('x2', center)
      .attr('y2', 2000)
      .attr('class', 'actor-line')
      .attr('stroke-width', '0.5px')
      .attr('stroke', '#999');
  }

  const rect = getNoteRect();
  rect.x = actor.x;
  rect.y = actor.y;
  rect.fill = '#eaeaea';
  rect.width = actor.width;
  rect.height = actor.height;
  rect.class = 'actor';
  rect.rx = 3;
  rect.ry = 3;
  drawRect(g, rect);

  _drawTextCandidateFunc(conf)(
    actor.description,
    g,
    rect.x,
    rect.y,
    rect.width,
    rect.height,
    { class: 'actor' },
    conf
  );
};

export const anchorElement = function(elem) {
  return elem.append('g');
};
/**
 * Draws an activation in the diagram
 * @param elem - element to append activation rect.
 * @param bounds - activation box bounds.
 * @param verticalPos - precise y cooridnate of bottom activation box edge.
 * @param conf - sequence diagram config object.
 * @param actorActivations - number of activations on the actor.
 */
export const drawActivation = function(elem, bounds, verticalPos, conf, actorActivations) {
  const rect = getNoteRect();
  const g = bounds.anchored;
  rect.x = bounds.startx;
  rect.y = bounds.starty;
  rect.class = 'activation' + (actorActivations % 3); // Will evaluate to 0, 1 or 2
  rect.width = bounds.stopx - bounds.startx;
  rect.height = verticalPos - bounds.starty;
  drawRect(g, rect);
};

/**
 * Draws a loop in the diagram
 * @param elem - elemenet to append the loop to.
 * @param bounds - bounds of the given loop.
 * @param labelText - Text within the loop.
 * @param conf
 */
export const drawLoop = function(elem, bounds, labelText, conf) {
  const g = elem.append('g');
  const drawLoopLine = function(startx, starty, stopx, stopy) {
    return g
      .append('line')
      .attr('x1', startx)
      .attr('y1', starty)
      .attr('x2', stopx)
      .attr('y2', stopy)
      .attr('class', 'loopLine');
  };
  drawLoopLine(bounds.startx, bounds.starty, bounds.stopx, bounds.starty);
  drawLoopLine(bounds.stopx, bounds.starty, bounds.stopx, bounds.stopy);
  drawLoopLine(bounds.startx, bounds.stopy, bounds.stopx, bounds.stopy);
  drawLoopLine(bounds.startx, bounds.starty, bounds.startx, bounds.stopy);
  if (typeof bounds.sections !== 'undefined') {
    bounds.sections.forEach(function(item) {
      drawLoopLine(bounds.startx, item, bounds.stopx, item).style('stroke-dasharray', '3, 3');
    });
  }

  let minSize =
    Math.round((3 * conf.messageFontSize) / 4) < 10
      ? conf.messageFontSize
      : Math.round((3 * conf.messageFontSize) / 4);

  let txt = getTextObj();
  txt.text = labelText;
  txt.x = bounds.startx;
  txt.y = bounds.starty;
  txt.labelMargin = 1.5 * 10; // This is the small box that says "loop"
  txt.fontFamily = conf.messageFontFamily;
  txt.fontSize = minSize;
  txt.fontWeight = conf.messageFontWeight;
  txt.class = 'labelText'; // Its size & position are fixed.

  drawLabel(g, txt);

  txt = getTextObj();
  txt.text = '[ ' + bounds.title + ' ]';
  txt.x = bounds.startx + (bounds.stopx - bounds.startx) / 2;
  txt.y = bounds.starty + 1.5 * conf.boxMargin;
  txt.anchor = 'middle';
  txt.class = 'loopText';
  txt.fontFamily = conf.messageFontFamily;
  txt.fontSize = minSize;
<<<<<<< HEAD
  txt.fontWeight = conf.messageFontWeight;
  txt.wrap = true;
=======
  txt.fontWeight = conf.fontWeight;
>>>>>>> 98a7800f

  let textElem = drawText(g, txt);
  let textHeight = (textElem._groups || textElem)[0][0].getBBox().height;

  if (typeof bounds.sectionTitles !== 'undefined') {
    bounds.sectionTitles.forEach(function(item, idx) {
<<<<<<< HEAD
      if (item.message) {
        txt.text = item.message;
        txt.x = bounds.startx + (bounds.stopx - bounds.startx) / 2;
        txt.y = bounds.sections[idx] + conf.boxMargin + conf.boxTextMargin;
        txt.class = 'loopText';
        txt.anchor = 'middle';
        txt.fontFamily = conf.messageFontFamily;
        txt.fontSize = minSize;
        txt.fontWeight = conf.messageFontWeight;
        txt.wrap = bounds.wrap;
        drawText(g, txt);
=======
      if (item !== '') {
        txt.text = '[ ' + item + ' ]';
        txt.y = bounds.sections[idx] + 1.5 * conf.boxMargin;
        textElem = drawText(g, txt);
        textHeight += (textElem._groups || textElem)[0][0].getBBox().height;
>>>>>>> 98a7800f
      }
    });
  }

  return textHeight + 4;
};

/**
 * Draws a background rectangle
 * @param elem diagram (reference for bounds)
 * @param bounds shape of the rectangle
 */
export const drawBackgroundRect = function(elem, bounds) {
  const rectElem = drawRect(elem, {
    x: bounds.startx,
    y: bounds.starty,
    width: bounds.stopx - bounds.startx,
    height: bounds.stopy - bounds.starty,
    fill: bounds.fill,
    class: 'rect'
  });
  rectElem.lower();
};
/**
 * Setup arrow head and define the marker. The result is appended to the svg.
 */
export const insertArrowHead = function(elem) {
  elem
    .append('defs')
    .append('marker')
    .attr('id', 'arrowhead')
    .attr('refX', 5)
    .attr('refY', 2)
    .attr('markerWidth', 6)
    .attr('markerHeight', 4)
    .attr('orient', 'auto')
    .append('path')
    .attr('d', 'M 0,0 V 4 L6,2 Z'); // this is actual shape for arrowhead
};
/**
 * Setup node number. The result is appended to the svg.
 */
export const insertSequenceNumber = function(elem) {
  elem
    .append('defs')
    .append('marker')
    .attr('id', 'sequencenumber')
    .attr('refX', 15)
    .attr('refY', 15)
    .attr('markerWidth', 60)
    .attr('markerHeight', 40)
    .attr('orient', 'auto')
    .append('circle')
    .attr('cx', 15)
    .attr('cy', 15)
    .attr('r', 6);
  // .style("fill", '#f00');
};
/**
 * Setup arrow head and define the marker. The result is appended to the svg.
 */
export const insertArrowCrossHead = function(elem) {
  const defs = elem.append('defs');
  const marker = defs
    .append('marker')
    .attr('id', 'crosshead')
    .attr('markerWidth', 15)
    .attr('markerHeight', 8)
    .attr('orient', 'auto')
    .attr('refX', 16)
    .attr('refY', 4);

  // The arrow
  marker
    .append('path')
    .attr('fill', 'black')
    .attr('stroke', '#000000')
    .style('stroke-dasharray', '0, 0')
    .attr('stroke-width', '1px')
    .attr('d', 'M 9,2 V 6 L16,4 Z');

  // The cross
  marker
    .append('path')
    .attr('fill', 'none')
    .attr('stroke', '#000000')
    .style('stroke-dasharray', '0, 0')
    .attr('stroke-width', '1px')
    .attr('d', 'M 0,1 L 6,7 M 6,1 L 0,7');
  // this is actual shape for arrowhead
};

export const getTextObj = function() {
  const txt = {
    x: 0,
    y: 0,
    fill: undefined,
    'text-anchor': 'start',
    style: '#666',
    width: 100,
    height: 100,
    textMargin: 0,
    rx: 0,
    ry: 0
  };
  return txt;
};

export const getNoteRect = function() {
  const rect = {
    x: 0,
    y: 0,
    fill: '#EDF2AE',
    stroke: '#666',
    width: 100,
    anchor: 'start',
    height: 100,
    rx: 0,
    ry: 0
  };
  return rect;
};

const _drawTextCandidateFunc = (function() {
  function byText(content, g, x, y, width, height, textAttrs) {
    const text = g
      .append('text')
      .attr('x', x + width / 2)
      .attr('y', y + height / 2 + 5)
      .style('text-anchor', 'middle')
      .text(content);
    _setTextAttrs(text, textAttrs);
  }

  function byTspan(content, g, x, y, width, height, textAttrs, conf) {
    const { actorFontSize, actorFontFamily, actorFontWeight } = conf;

    const lines = content.split(common.lineBreakRegex);
    for (let i = 0; i < lines.length; i++) {
      const dy = i * actorFontSize - (actorFontSize * (lines.length - 1)) / 2;
      const text = g
        .append('text')
        .attr('x', x + width / 2)
        .attr('y', y)
        .style('text-anchor', 'middle')
        .style('font-size', actorFontSize)
        .style('font-weight', actorFontWeight)
        .style('font-family', actorFontFamily);
      text
        .append('tspan')
        .attr('x', x + width / 2)
        .attr('dy', dy)
        .text(lines[i]);

      text
        .attr('y', y + height / 2.0)
        .attr('dominant-baseline', 'central')
        .attr('alignment-baseline', 'central');

      _setTextAttrs(text, textAttrs);
    }
  }

  function byFo(content, g, x, y, width, height, textAttrs, conf) {
    const s = g.append('switch');
    const f = s
      .append('foreignObject')
      .attr('x', x)
      .attr('y', y)
      .attr('width', width)
      .attr('height', height);

    const text = f
      .append('div')
      .style('display', 'table')
      .style('height', '100%')
      .style('width', '100%');

    text
      .append('div')
      .style('display', 'table-cell')
      .style('text-align', 'center')
      .style('vertical-align', 'middle')
      .text(content);

    byTspan(content, s, x, y, width, height, textAttrs, conf);
    _setTextAttrs(text, textAttrs);
  }

  function _setTextAttrs(toText, fromTextAttrsDict) {
    for (const key in fromTextAttrsDict) {
      if (fromTextAttrsDict.hasOwnProperty(key)) { // eslint-disable-line
        toText.attr(key, fromTextAttrsDict[key]);
      }
    }
  }

  return function(conf) {
    return conf.textPlacement === 'fo' ? byFo : conf.textPlacement === 'old' ? byText : byTspan;
  };
})();

export default {
  drawRect,
  drawText,
  drawLabel,
  drawActor,
  anchorElement,
  drawActivation,
  drawLoop,
  drawBackgroundRect,
  insertArrowHead,
  insertSequenceNumber,
  insertArrowCrossHead,
  getTextObj,
  getNoteRect
};<|MERGE_RESOLUTION|>--- conflicted
+++ resolved
@@ -19,27 +19,95 @@
 };
 
 export const drawText = function(elem, textData) {
-  // Remove and ignore br:s
-  const nText = textData.text.replace(common.lineBreakRegex, ' ');
-
-  const textElem = elem.append('text');
-  textElem.attr('x', textData.x);
-  textElem.attr('y', textData.y);
-  textElem.style('text-anchor', textData.anchor);
-  textElem.style('font-family', textData.fontFamily);
-  textElem.style('font-size', textData.fontSize);
-  textElem.style('font-weight', textData.fontWeight);
-  textElem.attr('fill', textData.fill);
-  if (typeof textData.class !== 'undefined') {
-    textElem.attr('class', textData.class);
-  }
-
-  const span = textElem.append('tspan');
-  span.attr('x', textData.x + textData.textMargin * 2);
-  span.attr('fill', textData.fill);
-  span.text(nText);
-
-  return textElem;
+  let prevTextHeight = 0,
+    textHeight = 0;
+  const lines = textData.wrap
+    ? textData.text.split(common.lineBreakRegex)
+    : [textData.text.replace(common.lineBreakRegex, ' ')];
+
+  let textElems = [];
+  let dy = 0;
+  let yfunc = () => textData.y;
+  if (
+    typeof textData.valign !== 'undefined' &&
+    typeof textData.textMargin !== 'undefined' &&
+    textData.textMargin > 0
+  ) {
+    switch (textData.valign) {
+      case 'top':
+      case 'start':
+        yfunc = () => textData.y + textData.textMargin;
+        break;
+      case 'middle':
+      case 'center':
+        yfunc = () => textData.y + (prevTextHeight + textHeight + textData.textMargin) / 2;
+        break;
+      case 'bottom':
+      case 'end':
+        yfunc = () =>
+          textData.y +
+          (prevTextHeight + textHeight + 2 * textData.textMargin) -
+          textData.textMargin;
+        break;
+    }
+  }
+  for (let i = 0; i < lines.length; i++) {
+    let line = lines[i];
+    if (
+      typeof textData.textMargin !== 'undefined' &&
+      textData.textMargin === 0 &&
+      typeof textData.fontSize !== 'undefined'
+    ) {
+      dy = i * textData.fontSize;
+    }
+
+    const textElem = elem.append('text');
+    textElem.attr('x', textData.x);
+    textElem.attr('y', yfunc());
+    if (typeof textData.anchor !== 'undefined') {
+      textElem.style('text-anchor', textData.anchor);
+    }
+    if (typeof textData.fontFamily !== 'undefined') {
+      textElem.style('font-family', textData.fontFamily);
+    }
+    if (typeof textData.fontSize !== 'undefined') {
+      textElem.style('font-size', textData.fontSize);
+    }
+    if (typeof textData.fontWeight !== 'undefined') {
+      textElem.style('font-weight', textData.fontWeight);
+    }
+    if (typeof textData.fill !== 'undefined') {
+      textElem.attr('fill', textData.fill);
+    }
+    if (typeof textData.class !== 'undefined') {
+      textElem.attr('class', textData.class);
+    }
+    if (typeof textData.dy !== 'undefined') {
+      textElem.attr('dy', textData.dy);
+    } else if (dy !== 0) {
+      textElem.attr('dy', dy);
+    }
+
+    const span = textElem.append('tspan');
+    span.attr('x', textData.x);
+    if (typeof textData.fill !== 'undefined') {
+      span.attr('fill', textData.fill);
+    }
+    span.text(line);
+
+    if (
+      typeof textData.valign !== 'undefined' &&
+      typeof textData.textMargin !== 'undefined' &&
+      textData.textMargin > 0
+    ) {
+      textHeight += (textElem._groups || textElem)[0][0].getBBox().height;
+      prevTextHeight = textHeight;
+    }
+
+    textElems.push(textElem);
+  }
+
+  return textElems.length === 1 ? textElems[0] : textElems;
 };
 
 export const drawLabel = function(elem, txtObject) {
@@ -72,7 +140,7 @@
 
   txtObject.y = txtObject.y + txtObject.labelMargin;
   txtObject.x = txtObject.x + 0.5 * txtObject.labelMargin;
-  drawText(elem, txtObject);
+  return drawText(elem, txtObject);
 };
 
 let actorCnt = -1;
@@ -187,29 +255,23 @@
   txt.fontWeight = conf.messageFontWeight;
   txt.class = 'labelText'; // Its size & position are fixed.
 
-  drawLabel(g, txt);
-
+  let labelElem = drawLabel(g, txt);
+  let labelBoxWidth = (labelElem._groups || labelElem)[0][0].getBBox().width;
   txt = getTextObj();
-  txt.text = '[ ' + bounds.title + ' ]';
-  txt.x = bounds.startx + (bounds.stopx - bounds.startx) / 2;
-  txt.y = bounds.starty + 1.5 * conf.boxMargin;
+  txt.text = bounds.title;
+  txt.x = bounds.startx + (bounds.stopx - bounds.startx) / 2 + labelBoxWidth;
+  txt.y = bounds.starty + conf.boxMargin + conf.boxTextMargin;
   txt.anchor = 'middle';
   txt.class = 'loopText';
   txt.fontFamily = conf.messageFontFamily;
   txt.fontSize = minSize;
-<<<<<<< HEAD
   txt.fontWeight = conf.messageFontWeight;
   txt.wrap = true;
-=======
-  txt.fontWeight = conf.fontWeight;
->>>>>>> 98a7800f
-
-  let textElem = drawText(g, txt);
-  let textHeight = (textElem._groups || textElem)[0][0].getBBox().height;
+
+  drawText(g, txt);
 
   if (typeof bounds.sectionTitles !== 'undefined') {
     bounds.sectionTitles.forEach(function(item, idx) {
-<<<<<<< HEAD
       if (item.message) {
         txt.text = item.message;
         txt.x = bounds.startx + (bounds.stopx - bounds.startx) / 2;
@@ -221,18 +283,11 @@
         txt.fontWeight = conf.messageFontWeight;
         txt.wrap = bounds.wrap;
         drawText(g, txt);
-=======
-      if (item !== '') {
-        txt.text = '[ ' + item + ' ]';
-        txt.y = bounds.sections[idx] + 1.5 * conf.boxMargin;
-        textElem = drawText(g, txt);
-        textHeight += (textElem._groups || textElem)[0][0].getBBox().height;
->>>>>>> 98a7800f
       }
     });
   }
 
-  return textHeight + 4;
+  return g;
 };
 
 /**
@@ -321,23 +376,23 @@
 };
 
 export const getTextObj = function() {
-  const txt = {
+  return {
     x: 0,
     y: 0,
     fill: undefined,
-    'text-anchor': 'start',
+    anchor: 'start',
     style: '#666',
     width: 100,
     height: 100,
     textMargin: 0,
     rx: 0,
-    ry: 0
+    ry: 0,
+    valign: undefined
   };
-  return txt;
 };
 
 export const getNoteRect = function() {
-  const rect = {
+  return {
     x: 0,
     y: 0,
     fill: '#EDF2AE',
@@ -348,7 +403,6 @@
     rx: 0,
     ry: 0
   };
-  return rect;
 };
 
 const _drawTextCandidateFunc = (function() {
