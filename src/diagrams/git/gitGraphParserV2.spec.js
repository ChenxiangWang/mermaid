/* eslint-env jasmine */
// Todo reintroduce without cryptoRandomString
import gitGraphAst from './gitGraphAst';
import { parser } from './parser/gitGraph';
//import randomString from 'crypto-random-string';
//import cryptoRandomString from 'crypto-random-string';

//jest.mock('crypto-random-string');

describe('when parsing a gitGraph', function () {
  let randomNumber;
  beforeEach(function () {
    parser.yy = gitGraphAst;
    parser.yy.clear();
    randomNumber = 0;
  });
  // afterEach(function() {
  //   cryptoRandomString.mockReset();
  // });
  it('should handle a gitGraph commit with NO pararms, get auto-genrated reandom ID', function () {
    const str = `gitGraph:
    commit
    `;
    parser.parse(str);
    const commits = parser.yy.getCommits();
    //console.info(commits);
    expect(Object.keys(commits).length).toBe(1);
    expect(parser.yy.getCurrentBranch()).toBe('main');
    expect(parser.yy.getDirection()).toBe('LR');
    expect(Object.keys(parser.yy.getBranches()).length).toBe(1);
    const key = Object.keys(commits)[0];
    expect(commits[key].message).toBe('');
    expect(commits[key].id).not.toBeNull();
    expect(commits[key].tag).toBe('');
    expect(commits[key].type).toBe(0);
  });

  it('should handle a gitGraph commit with custom commit id only', function () {
    const str = `gitGraph:
    commit id:"1111"
    `;
    parser.parse(str);
    const commits = parser.yy.getCommits();
    expect(Object.keys(commits).length).toBe(1);
    expect(parser.yy.getCurrentBranch()).toBe('main');
    expect(parser.yy.getDirection()).toBe('LR');
    expect(Object.keys(parser.yy.getBranches()).length).toBe(1);
    const key = Object.keys(commits)[0];
    expect(commits[key].message).toBe('');
    expect(commits[key].id).toBe('1111');
    expect(commits[key].tag).toBe('');
    expect(commits[key].type).toBe(0);
  });

  it('should handle a gitGraph commit with custom commit tag only', function () {
    const str = `gitGraph:
    commit tag:"test"
    `;

    parser.parse(str);
    const commits = parser.yy.getCommits();
    expect(Object.keys(commits).length).toBe(1);
    expect(parser.yy.getCurrentBranch()).toBe('main');
    expect(parser.yy.getDirection()).toBe('LR');
    expect(Object.keys(parser.yy.getBranches()).length).toBe(1);
    const key = Object.keys(commits)[0];
    expect(commits[key].message).toBe('');
    expect(commits[key].id).not.toBeNull();
    expect(commits[key].tag).toBe('test');
    expect(commits[key].type).toBe(0);
  });

  it('should handle a gitGraph commit with custom commit type HIGHLIGHT only', function () {
    const str = `gitGraph:
    commit type: HIGHLIGHT
    `;

    parser.parse(str);
    const commits = parser.yy.getCommits();
    expect(Object.keys(commits).length).toBe(1);
    expect(parser.yy.getCurrentBranch()).toBe('main');
    expect(parser.yy.getDirection()).toBe('LR');
    expect(Object.keys(parser.yy.getBranches()).length).toBe(1);
    const key = Object.keys(commits)[0];
    expect(commits[key].message).toBe('');
    expect(commits[key].id).not.toBeNull();
    expect(commits[key].tag).toBe('');
    expect(commits[key].type).toBe(2);
  });

  it('should handle a gitGraph commit with custom commit type REVERSE only', function () {
    const str = `gitGraph:
    commit type: REVERSE
    `;

    parser.parse(str);
    const commits = parser.yy.getCommits();
    expect(Object.keys(commits).length).toBe(1);
    expect(parser.yy.getCurrentBranch()).toBe('main');
    expect(parser.yy.getDirection()).toBe('LR');
    expect(Object.keys(parser.yy.getBranches()).length).toBe(1);
    const key = Object.keys(commits)[0];
    expect(commits[key].message).toBe('');
    expect(commits[key].id).not.toBeNull();
    expect(commits[key].tag).toBe('');
    expect(commits[key].type).toBe(1);
  });

  it('should handle a gitGraph commit with custom commit type NORMAL only', function () {
    const str = `gitGraph:
    commit type: NORMAL
    `;

    parser.parse(str);
    const commits = parser.yy.getCommits();
    expect(Object.keys(commits).length).toBe(1);
    expect(parser.yy.getCurrentBranch()).toBe('main');
    expect(parser.yy.getDirection()).toBe('LR');
    expect(Object.keys(parser.yy.getBranches()).length).toBe(1);
    const key = Object.keys(commits)[0];
    expect(commits[key].message).toBe('');
    expect(commits[key].id).not.toBeNull();
    expect(commits[key].tag).toBe('');
    expect(commits[key].type).toBe(0);
  });

  it('should handle a gitGraph commit with custom commit msg only', function () {
    const str = `gitGraph:
    commit "test commit"
    `;

    parser.parse(str);
    const commits = parser.yy.getCommits();
    expect(Object.keys(commits).length).toBe(1);
    expect(parser.yy.getCurrentBranch()).toBe('main');
    expect(parser.yy.getDirection()).toBe('LR');
    expect(Object.keys(parser.yy.getBranches()).length).toBe(1);
    const key = Object.keys(commits)[0];
    expect(commits[key].message).toBe('test commit');
    expect(commits[key].id).not.toBeNull();
    expect(commits[key].tag).toBe('');
    expect(commits[key].type).toBe(0);
  });

  it('should handle a gitGraph commit with custom commit "msg:" key only', function () {
    const str = `gitGraph:
    commit msg: "test commit"
    `;

    parser.parse(str);
    const commits = parser.yy.getCommits();
    expect(Object.keys(commits).length).toBe(1);
    expect(parser.yy.getCurrentBranch()).toBe('main');
    expect(parser.yy.getDirection()).toBe('LR');
    expect(Object.keys(parser.yy.getBranches()).length).toBe(1);
    const key = Object.keys(commits)[0];
    expect(commits[key].message).toBe('test commit');
    expect(commits[key].id).not.toBeNull();
    expect(commits[key].tag).toBe('');
    expect(commits[key].type).toBe(0);
  });

  it('should handle a gitGraph commit with custom commit id, tag  only', function () {
    const str = `gitGraph:
    commit id:"1111" tag: "test tag"
    `;

    parser.parse(str);
    const commits = parser.yy.getCommits();
    expect(Object.keys(commits).length).toBe(1);
    expect(parser.yy.getCurrentBranch()).toBe('main');
    expect(parser.yy.getDirection()).toBe('LR');
    expect(Object.keys(parser.yy.getBranches()).length).toBe(1);
    const key = Object.keys(commits)[0];
    expect(commits[key].message).toBe('');
    expect(commits[key].id).toBe('1111');
    expect(commits[key].tag).toBe('test tag');
    expect(commits[key].type).toBe(0);
  });

  it('should handle a gitGraph commit with custom commit type, tag  only', function () {
    const str = `gitGraph:
    commit type:HIGHLIGHT tag: "test tag"
    `;

    parser.parse(str);
    const commits = parser.yy.getCommits();
    expect(Object.keys(commits).length).toBe(1);
    expect(parser.yy.getCurrentBranch()).toBe('main');
    expect(parser.yy.getDirection()).toBe('LR');
    expect(Object.keys(parser.yy.getBranches()).length).toBe(1);
    const key = Object.keys(commits)[0];
    expect(commits[key].message).toBe('');
    expect(commits[key].id).not.toBeNull();
    expect(commits[key].tag).toBe('test tag');
    expect(commits[key].type).toBe(2);
  });

  it('should handle a gitGraph commit with custom commit tag and type only', function () {
    const str = `gitGraph:
    commit tag: "test tag" type:HIGHLIGHT
    `;

    parser.parse(str);
    const commits = parser.yy.getCommits();
    expect(Object.keys(commits).length).toBe(1);
    expect(parser.yy.getCurrentBranch()).toBe('main');
    expect(parser.yy.getDirection()).toBe('LR');
    expect(Object.keys(parser.yy.getBranches()).length).toBe(1);
    const key = Object.keys(commits)[0];
    expect(commits[key].message).toBe('');
    expect(commits[key].id).not.toBeNull();
    expect(commits[key].tag).toBe('test tag');
    expect(commits[key].type).toBe(2);
  });

  it('should handle a gitGraph commit with custom commit id, type and tag only', function () {
    const str = `gitGraph:
    commit id:"1111" type:REVERSE tag: "test tag"
    `;

    parser.parse(str);
    const commits = parser.yy.getCommits();
    expect(Object.keys(commits).length).toBe(1);
    expect(parser.yy.getCurrentBranch()).toBe('main');
    expect(parser.yy.getDirection()).toBe('LR');
    expect(Object.keys(parser.yy.getBranches()).length).toBe(1);
    const key = Object.keys(commits)[0];
    expect(commits[key].message).toBe('');
    expect(commits[key].id).toBe('1111');
    expect(commits[key].tag).toBe('test tag');
    expect(commits[key].type).toBe(1);
  });

  it('should handle a gitGraph commit with custom commit id, type,  tag and msg', function () {
    const str = `gitGraph:
    commit id:"1111" type:REVERSE tag: "test tag" msg:"test msg"
    `;

    parser.parse(str);
    const commits = parser.yy.getCommits();
    expect(Object.keys(commits).length).toBe(1);
    expect(parser.yy.getCurrentBranch()).toBe('main');
    expect(parser.yy.getDirection()).toBe('LR');
    expect(Object.keys(parser.yy.getBranches()).length).toBe(1);
    const key = Object.keys(commits)[0];
    expect(commits[key].message).toBe('test msg');
    expect(commits[key].id).toBe('1111');
    expect(commits[key].tag).toBe('test tag');
    expect(commits[key].type).toBe(1);
  });

  it('should handle a gitGraph commit with custom  type,tag, msg, commit id,', function () {
    const str = `gitGraph:
    commit type:REVERSE tag: "test tag" msg: "test msg" id: "1111"

    `;

    parser.parse(str);
    const commits = parser.yy.getCommits();
    expect(Object.keys(commits).length).toBe(1);
    expect(parser.yy.getCurrentBranch()).toBe('main');
    expect(parser.yy.getDirection()).toBe('LR');
    expect(Object.keys(parser.yy.getBranches()).length).toBe(1);
    const key = Object.keys(commits)[0];
    expect(commits[key].message).toBe('test msg');
    expect(commits[key].id).toBe('1111');
    expect(commits[key].tag).toBe('test tag');
    expect(commits[key].type).toBe(1);
  });

  it('should handle a gitGraph commit with custom  tag, msg, commit id, type,', function () {
    const str = `gitGraph:
    commit  tag: "test tag" msg:"test msg" id:"1111" type:REVERSE
    `;

    parser.parse(str);
    const commits = parser.yy.getCommits();
    expect(Object.keys(commits).length).toBe(1);
    expect(parser.yy.getCurrentBranch()).toBe('main');
    expect(parser.yy.getDirection()).toBe('LR');
    expect(Object.keys(parser.yy.getBranches()).length).toBe(1);
    const key = Object.keys(commits)[0];
    expect(commits[key].message).toBe('test msg');
    expect(commits[key].id).toBe('1111');
    expect(commits[key].tag).toBe('test tag');
    expect(commits[key].type).toBe(1);
  });

  it('should handle a gitGraph commit with custom msg, commit id, type,tag', function () {
    const str = `gitGraph:
    commit msg:"test msg" id:"1111" type:REVERSE tag: "test tag"
    `;

    parser.parse(str);
    const commits = parser.yy.getCommits();
    expect(Object.keys(commits).length).toBe(1);
    expect(parser.yy.getCurrentBranch()).toBe('main');
    expect(parser.yy.getDirection()).toBe('LR');
    expect(Object.keys(parser.yy.getBranches()).length).toBe(1);
    const key = Object.keys(commits)[0];
    expect(commits[key].message).toBe('test msg');
    expect(commits[key].id).toBe('1111');
    expect(commits[key].tag).toBe('test tag');
    expect(commits[key].type).toBe(1);
  });

  it('should handle 3 straight commits', function () {
    const str = `gitGraph:
    commit
    commit
    commit
    `;

    parser.parse(str);
    const commits = parser.yy.getCommits();
    expect(Object.keys(commits).length).toBe(3);
    expect(parser.yy.getCurrentBranch()).toBe('main');
    expect(parser.yy.getDirection()).toBe('LR');
    expect(Object.keys(parser.yy.getBranches()).length).toBe(1);
  });

  it('should handle new branch creation', function () {
    const str = `gitGraph:
    commit
    branch testBranch
    `;

    parser.parse(str);
    const commits = parser.yy.getCommits();
    expect(Object.keys(commits).length).toBe(1);
    expect(parser.yy.getCurrentBranch()).toBe('testBranch');
    expect(parser.yy.getDirection()).toBe('LR');
    expect(Object.keys(parser.yy.getBranches()).length).toBe(2);
  });

  it('should allow _-./ characters in branch names', function () {
    const str = `gitGraph:
    commit
    branch azAZ_-./test
    `;

    parser.parse(str);
    const commits = parser.yy.getCommits();
    expect(Object.keys(commits).length).toBe(1);
    expect(parser.yy.getCurrentBranch()).toBe('azAZ_-./test');
    expect(parser.yy.getDirection()).toBe('LR');
    expect(Object.keys(parser.yy.getBranches()).length).toBe(2);
  });

  it('should allow branch names starting with numbers', function () {
    const str = `gitGraph:
    commit
    %% branch names starting with numbers are not recommended, but are supported by git
    branch 1.0.1
    `;

    parser.parse(str);
    const commits = parser.yy.getCommits();
    expect(Object.keys(commits).length).toBe(1);
    expect(parser.yy.getCurrentBranch()).toBe('1.0.1');
    expect(parser.yy.getDirection()).toBe('LR');
    expect(Object.keys(parser.yy.getBranches()).length).toBe(2);
  });

  it('should allow branch names starting with unusual prefixes', function () {
    const str = `gitGraph:
    commit
    %% branch names starting with numbers are not recommended, but are supported by git
    branch branch01
    branch checkout02
    branch cherry-pick03
    branch branch/example-branch
    branch merge/test_merge
    %% single character branch name
    branch A
    `;

    parser.parse(str);
    const commits = parser.yy.getCommits();
    expect(Object.keys(commits).length).toBe(1);
    expect(parser.yy.getCurrentBranch()).toBe('A');
    expect(parser.yy.getDirection()).toBe('LR');
    expect(Object.keys(parser.yy.getBranches()).length).toBe(7);
    expect(Object.keys(parser.yy.getBranches())).toEqual(
      expect.arrayContaining([
        'branch01',
        'checkout02',
        'cherry-pick03',
        'branch/example-branch',
        'merge/test_merge',
        'A',
      ])
    );
  });

  it('should handle new branch checkout', function () {
    const str = `gitGraph:
    commit
    branch testBranch
    checkout testBranch
    `;

    parser.parse(str);
    const commits = parser.yy.getCommits();
    expect(Object.keys(commits).length).toBe(1);
    expect(parser.yy.getCurrentBranch()).toBe('testBranch');
    expect(parser.yy.getDirection()).toBe('LR');
    expect(Object.keys(parser.yy.getBranches()).length).toBe(2);
  });
  it('should handle new branch checkout with order', function () {
    const str = `gitGraph:
    commit
    branch test1 order: 3
    branch test2 order: 2
    branch test3 order: 1
    `;

    parser.parse(str);
    const commits = parser.yy.getCommits();
    expect(Object.keys(commits).length).toBe(1);
    expect(parser.yy.getCurrentBranch()).toBe('test3');
    expect(Object.keys(parser.yy.getBranches()).length).toBe(4);
    expect(parser.yy.getBranchesAsObjArray()).toStrictEqual([
      { name: 'main' },
      { name: 'test3' },
      { name: 'test2' },
      { name: 'test1' },
    ]);
  });
  it('should handle new branch checkout with and without order', function () {
    const str = `gitGraph:
    commit
    branch test1 order: 1
    branch test2
    branch test3
    `;

    parser.parse(str);
    const commits = parser.yy.getCommits();
    expect(Object.keys(commits).length).toBe(1);
    expect(parser.yy.getCurrentBranch()).toBe('test3');
    expect(Object.keys(parser.yy.getBranches()).length).toBe(4);
    expect(parser.yy.getBranchesAsObjArray()).toStrictEqual([
      { name: 'main' },
      { name: 'test2' },
      { name: 'test3' },
      { name: 'test1' },
    ]);
  });

  it('should handle new branch checkout & commit', function () {
    const str = `gitGraph:
    commit
    branch testBranch
    checkout testBranch
    commit
    `;

    parser.parse(str);
    const commits = parser.yy.getCommits();
    expect(Object.keys(commits).length).toBe(2);
    expect(parser.yy.getCurrentBranch()).toBe('testBranch');
    expect(parser.yy.getDirection()).toBe('LR');
    expect(Object.keys(parser.yy.getBranches()).length).toBe(2);
    const commit1 = Object.keys(commits)[0];
    const commit2 = Object.keys(commits)[1];
    expect(commits[commit1].branch).toBe('main');
    expect(commits[commit1].parents).toStrictEqual([]);
    expect(commits[commit2].branch).toBe('testBranch');
    expect(commits[commit2].parents).toStrictEqual([commit1]);
  });

  it('should handle new branch checkout & commit and merge', function () {
    const str = `gitGraph:
    commit
    branch testBranch
    checkout testBranch
    commit
    commit
    checkout main
    merge testBranch
    `;

    parser.parse(str);
    const commits = parser.yy.getCommits();
    expect(Object.keys(commits).length).toBe(4);
    expect(parser.yy.getCurrentBranch()).toBe('main');
    expect(parser.yy.getDirection()).toBe('LR');
    expect(Object.keys(parser.yy.getBranches()).length).toBe(2);
    const commit1 = Object.keys(commits)[0];
    const commit2 = Object.keys(commits)[1];
    const commit3 = Object.keys(commits)[2];
    const commit4 = Object.keys(commits)[3];
    expect(commits[commit1].branch).toBe('main');
    expect(commits[commit1].parents).toStrictEqual([]);
    expect(commits[commit2].branch).toBe('testBranch');
    expect(commits[commit2].parents).toStrictEqual([commits[commit1].id]);
    expect(commits[commit3].branch).toBe('testBranch');
    expect(commits[commit3].parents).toStrictEqual([commits[commit2].id]);
    expect(commits[commit4].branch).toBe('main');
    expect(commits[commit4].parents).toStrictEqual([commits[commit1].id, commits[commit3].id]);
    expect(parser.yy.getBranchesAsObjArray()).toStrictEqual([
      { name: 'main' },
      { name: 'testBranch' },
    ]);
  });

  it('should handle merge tags', function () {
    const str = `gitGraph:
    commit
    branch testBranch
    checkout testBranch
    commit
    checkout main
    merge testBranch tag: "merge-tag"
    `;

    parser.parse(str);
    const commits = parser.yy.getCommits();
    expect(Object.keys(commits).length).toBe(3);
    expect(parser.yy.getCurrentBranch()).toBe('main');
    expect(parser.yy.getDirection()).toBe('LR');
    expect(Object.keys(parser.yy.getBranches()).length).toBe(2);
    const commit1 = Object.keys(commits)[0];
    const commit2 = Object.keys(commits)[1];
    const commit3 = Object.keys(commits)[2];

    expect(commits[commit1].branch).toBe('main');
    expect(commits[commit1].parents).toStrictEqual([]);

    expect(commits[commit2].branch).toBe('testBranch');
    expect(commits[commit2].parents).toStrictEqual([commits[commit1].id]);

    expect(commits[commit3].branch).toBe('main');
    expect(commits[commit3].parents).toStrictEqual([commits[commit1].id, commits[commit2].id]);
    expect(commits[commit3].tag).toBe('merge-tag');
    expect(parser.yy.getBranchesAsObjArray()).toStrictEqual([
      { name: 'main' },
      { name: 'testBranch' },
    ]);
  });

  it('should handle merge with custom ids, tags and typr', function () {
    const str = `gitGraph:
      commit
      branch testBranch
      checkout testBranch
      commit
      checkout main
      %% Merge Tag and ID
      merge testBranch tag: "merge-tag" id: "2-222"
      branch testBranch2
      checkout testBranch2
      commit
      checkout main
      %% Merge ID and Tag (reverse order)
      merge testBranch2 id: "4-444" tag: "merge-tag2" type:HIGHLIGHT
      branch testBranch3
      checkout testBranch3
      commit
      checkout main
      %% just Merge ID
      merge testBranch3 id: "6-666"
    `;

    parser.parse(str);
    const commits = parser.yy.getCommits();
    expect(Object.keys(commits).length).toBe(7);
    expect(parser.yy.getCurrentBranch()).toBe('main');
    expect(parser.yy.getDirection()).toBe('LR');

    // The order of these commits is in alphabetical order of IDs
    const [
      mainCommit,
      testBranchCommit,
      testBranchMerge,
      testBranch2Commit,
      testBranch2Merge,
      testBranch3Commit,
      testBranch3Merge,
    ] = Object.values(commits);

    expect(mainCommit.branch).toBe('main');
    expect(mainCommit.parents).toStrictEqual([]);

    expect(testBranchCommit.branch).toBe('testBranch');
    expect(testBranchCommit.parents).toStrictEqual([mainCommit.id]);

    expect(testBranchMerge.branch).toBe('main');
    expect(testBranchMerge.parents).toStrictEqual([mainCommit.id, testBranchCommit.id]);
    expect(testBranchMerge.tag).toBe('merge-tag');
    expect(testBranchMerge.id).toBe('2-222');

    expect(testBranch2Merge.branch).toBe('main');
    expect(testBranch2Merge.parents).toStrictEqual([testBranchMerge.id, testBranch2Commit.id]);
    expect(testBranch2Merge.tag).toBe('merge-tag2');
    expect(testBranch2Merge.id).toBe('4-444');
    expect(testBranch2Merge.customType).toBe(2);
    expect(testBranch2Merge.customId).toBe(true);

    expect(testBranch3Merge.branch).toBe('main');
    expect(testBranch3Merge.parents).toStrictEqual([testBranch2Merge.id, testBranch3Commit.id]);
    expect(testBranch3Merge.id).toBe('6-666');

    expect(parser.yy.getBranchesAsObjArray()).toStrictEqual([
      { name: 'main' },
      { name: 'testBranch' },
      { name: 'testBranch2' },
      { name: 'testBranch3' },
    ]);
  });

  it('should support cherry-picking commits', function () {
    const str = `gitGraph
    commit id: "ZERO"
    branch develop
    commit id:"A"
    checkout main
    cherry-pick id:"A"
    `;

    parser.parse(str);
    const commits = parser.yy.getCommits();
    const cherryPickCommitID = Object.keys(commits)[2];
    expect(commits[cherryPickCommitID].tag).toBe('cherry-pick:A');
    expect(commits[cherryPickCommitID].branch).toBe('main');
  });

<<<<<<< HEAD
=======
  it('should support cherry-picking commits with custom tag', function () {
    const str = `gitGraph
    commit id: "ZERO"
    branch develop
    commit id:"A"
    checkout main
    cherry-pick id:"A" tag:"MyTag"
    `;

    parser.parse(str);
    const commits = parser.yy.getCommits();
    const cherryPickCommitID = Object.keys(commits)[2];
    expect(commits[cherryPickCommitID].tag).toBe('MyTag');
    expect(commits[cherryPickCommitID].branch).toBe('main');
  });

  it('should support cherry-picking commits with no tag', function () {
    const str = `gitGraph
    commit id: "ZERO"
    branch develop
    commit id:"A"
    checkout main
    cherry-pick id:"A" tag:""
    `;

    parser.parse(str);
    const commits = parser.yy.getCommits();
    const cherryPickCommitID = Object.keys(commits)[2];
    expect(commits[cherryPickCommitID].tag).toBe('');
    expect(commits[cherryPickCommitID].branch).toBe('main');
  });

>>>>>>> 71d252f7
  it('should throw error when try to branch existing branch: main', function () {
    const str = `gitGraph
    commit
    branch testBranch
    commit
    branch main
    commit
    checkout main
    merge testBranch
    `;

    try {
      parser.parse(str);
      // Fail test if above expression doesn't throw anything.
      expect(true).toBe(false);
    } catch (e) {
      expect(e.message).toBe(
        'Trying to create an existing branch. (Help: Either use a new name if you want create a new branch or try using "checkout main")'
      );
    }
  });
  it('should throw error when try to branch existing branch: testBranch', function () {
    const str = `gitGraph
    commit
    branch testBranch
    commit
    branch testBranch
    commit
    checkout main
    merge testBranch
    `;

    try {
      parser.parse(str);
      // Fail test if above expression doesn't throw anything.
      expect(true).toBe(false);
    } catch (e) {
      expect(e.message).toBe(
        'Trying to create an existing branch. (Help: Either use a new name if you want create a new branch or try using "checkout testBranch")'
      );
    }
  });
  it('should throw error when try to checkout unknown branch: testBranch', function () {
    const str = `gitGraph
    commit
    checkout testBranch
    commit
    branch testBranch
    commit
    checkout main
    merge testBranch
    `;

    try {
      parser.parse(str);
      // Fail test if above expression doesn't throw anything.
      expect(true).toBe(false);
    } catch (e) {
      expect(e.message).toBe(
        'Trying to checkout branch which is not yet created. (Help try using "branch testBranch")'
      );
    }
  });
  it('should throw error when trying to merge, when current branch has no commits', function () {
    const str = `gitGraph
    merge testBranch
    commit
    checkout testBranch
    commit
    branch testBranch
    commit
    checkout main
    merge testBranch
    `;

    try {
      parser.parse(str);
      // Fail test if above expression doesn't throw anything.
      expect(true).toBe(false);
    } catch (e) {
      expect(e.message).toBe('Incorrect usage of "merge". Current branch (main)has no commits');
    }
  });
  it('should throw error when trying to merge unknown branch', function () {
    const str = `gitGraph
    commit
    merge testBranch
    commit
    checkout testBranch
    commit
    branch testBranch
    commit
    checkout main
    merge testBranch
    `;

    try {
      parser.parse(str);
      // Fail test if above expression doesn't throw anything.
      expect(true).toBe(false);
    } catch (e) {
      expect(e.message).toBe(
        'Incorrect usage of "merge". Branch to be merged (testBranch) does not exist'
      );
    }
  });
  it('should throw error when trying to merge branch to itself', function () {
    const str = `gitGraph
    commit
    branch testBranch
    merge testBranch
    `;

    try {
      parser.parse(str);
      // Fail test if above expression doesn't throw anything.
      expect(true).toBe(false);
    } catch (e) {
      expect(e.message).toBe('Incorrect usage of "merge". Cannot merge a branch to itself');
    }
  });

  it('should throw error when using existing id as merge ID', function () {
    const str = `gitGraph
    commit id: "1-111"
    branch testBranch
    commit id: "2-222"
    commit id: "3-333"
    checkout main
    merge testBranch id: "1-111"
    `;

    try {
      parser.parse(str);
      // Fail test if above expression doesn't throw anything.
      expect(true).toBe(false);
    } catch (e) {
      expect(e.message).toBe(
        'Incorrect usage of "merge". Commit with id:1-111 already exists, use different custom Id'
      );
    }
  });
  it('should throw error when trying to merge branches having same heads', function () {
    const str = `gitGraph
    commit
    branch testBranch
    checkout main
    merge testBranch
    `;

    try {
      parser.parse(str);
      // Fail test if above expression doesn't throw anything.
      expect(true).toBe(false);
    } catch (e) {
      expect(e.message).toBe('Incorrect usage of "merge". Both branches have same head');
    }
  });
  it('should throw error when trying to merge branch which has no commits', function () {
    const str = `gitGraph
    branch test1

    checkout main
    commit
    merge test1
    `;

    try {
      parser.parse(str);
      // Fail test if above expression doesn't throw anything.
      expect(true).toBe(false);
    } catch (e) {
      expect(e.message).toBe(
        'Incorrect usage of "merge". Branch to be merged (test1) has no commits'
      );
    }
  });
  describe('accessibility', () => {
    it('should handle a title and a description (accDescr)', () => {
      const str = `gitGraph:
      accTitle: This is a title
      accDescr: This is a description
    commit
    `;
      parser.parse(str);
      expect(parser.yy.getAccTitle()).toBe('This is a title');
      expect(parser.yy.getAccDescription()).toBe('This is a description');
    });
    it('should handle a title and a multiline description (accDescr)', () => {
      const str = `gitGraph:
      accTitle: This is a title
      accDescr {
        This is a description
        using multiple lines
      }
    commit
    `;
      parser.parse(str);
      expect(parser.yy.getAccTitle()).toBe('This is a title');
      expect(parser.yy.getAccDescription()).toBe('This is a description\nusing multiple lines');
    });
  });
});<|MERGE_RESOLUTION|>--- conflicted
+++ resolved
@@ -627,8 +627,6 @@
     expect(commits[cherryPickCommitID].branch).toBe('main');
   });
 
-<<<<<<< HEAD
-=======
   it('should support cherry-picking commits with custom tag', function () {
     const str = `gitGraph
     commit id: "ZERO"
@@ -661,7 +659,6 @@
     expect(commits[cherryPickCommitID].branch).toBe('main');
   });
 
->>>>>>> 71d252f7
   it('should throw error when try to branch existing branch: main', function () {
     const str = `gitGraph
     commit
