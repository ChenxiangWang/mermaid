/** mermaid
 *  https://mermaidjs.github.io/
 *  (c) 2015 Knut Sveidqvist
 *  MIT license.
 */
%lex

%options case-insensitive

%x click
%x href
%x callbackname
%x callbackargs
%%

[\n]+                   return 'NL';
\s+                     /* skip whitespace */
\#[^\n]*                /* skip comments */
\%%[^\n]*               /* skip comments */

/*
---interactivity command---
'href' adds a link to the specified task. 'href' can only be specified when the
line was introduced with 'click'.
'href "<link>"' attaches the specified link to the task that was specified by 'click'.
*/
"href"[\s]+["]          this.begin("href");
<href>["]               this.popState();
<href>[^"]*             return 'href';

/*
---interactivity command---
'call' adds a callback to the specified task. 'call' can only be specified when
the line was introdcued with 'click'.
'call <callbackname>(<args>)' attaches the function 'callbackname' with the specified
arguments to the task that was specified by 'click'.
Function arguments are optional: 'call <callbackname>()' simply executes 'callbackname' without any arguments.
*/
"call"[\s]+             this.begin("callbackname");
<callbackname>\([\s]*\) this.popState();
<callbackname>\(        this.popState(); this.begin("callbackargs");
<callbackname>[^(]*     return 'callbackname';
<callbackargs>\)        this.popState();
<callbackargs>[^)]*     return 'callbackargs';

/*
'click' is the keyword to introduce a line that contains interactivity commands.
'click' must be followed by an existing task-id. All commands are attached to
that id.
'click <id>' can be followed by href or call commands in any desired order
*/
"click"[\s]+            this.begin("click");
<click>[\s\n]           this.popState();
<click>[^\s\n]*         return 'click';

"gantt"                 return 'gantt';
"dateFormat"\s[^#\n;]+  return 'dateFormat';
"axisFormat"\s[^#\n;]+  return 'axisFormat';
"excludes"\s[^#\n;]+    return 'excludes';
\d\d\d\d"-"\d\d"-"\d\d  return 'date';
"title"\s[^#\n;]+       return 'title';
"section"\s[^#:\n;]+    return 'section';
[^#:\n;]+             return 'taskTxt';
":"[^#\n;]+             return 'taskData';
":"                     return ':';
<<EOF>>                 return 'EOF';
.                       return 'INVALID';

/lex

%left '^'

%start start

%% /* language grammar */

start
	: gantt document 'EOF' { return $2; }
	;

document
	: /* empty */ { $$ = [] }
	| document line {$1.push($2);$$ = $1}
	;

line
	: SPACE statement { $$ = $2 }
	| statement { $$ = $1 }
	| NL { $$=[];}
	| EOF { $$=[];}
	;

statement
  : 'dateFormat' {yy.setDateFormat($1.substr(11));$$=$1.substr(11);}
  | 'axisFormat' {yy.setAxisFormat($1.substr(11));$$=$1.substr(11);}
<<<<<<< HEAD
  | 'excludes' {yy.setExcludes($1.substr(9));$$=$1.substr(9);}
	| title {yy.setTitle($1.substr(6));$$=$1.substr(6);}
	| section {yy.addSection($1.substr(8));$$=$1.substr(8);}
	| taskTxt taskData {yy.addTask($1,$2);$$='task';}
	;
=======
  | title {yy.setTitle($1.substr(6));$$=$1.substr(6);}
  | section {yy.addSection($1.substr(8));$$=$1.substr(8);}
  | clickStatement
  | taskTxt taskData {yy.addTask($1,$2);$$='task';}
  ;

/*
click allows any combination of href and call.
*/
clickStatement
    : click callbackname                    {$$ = $1;yy.setClickEvent($1, $2, null);}
    | click callbackname callbackargs       {$$ = $1;yy.setClickEvent($1, $2, $3);}

    | click callbackname href               {$$ = $1;yy.setClickEvent($1, $2, null);yy.setLink($1,$3);}
    | click callbackname callbackargs href  {$$ = $1;yy.setClickEvent($1, $2, $3);yy.setLink($1,$4);}

    | click href callbackname               {$$ = $1;yy.setClickEvent($1, $3, null);yy.setLink($1,$2);}
    | click href callbackname callbackargs  {$$ = $1;yy.setClickEvent($1, $3, $4);yy.setLink($1,$2);}

    | click href                            {$$ = $1;yy.setLink($1, $2);}
    ;

clickStatementDebug
    : click callbackname                    {$$=$1 + ' ' + $2;}
    | click callbackname href               {$$=$1 + ' ' + $2 + ' ' + $3;}

    | click callbackname callbackargs       {$$=$1 + ' ' + $2 + ' ' + $3;}
    | click callbackname callbackargs href  {$$=$1 + ' ' + $2 + ' ' + $3 + ' ' + $4;}

    | click href callbackname               {$$=$1 + ' ' + $2 + ' ' + $3;}
    | click href callbackname callbackargs  {$$=$1 + ' ' + $2 + ' ' + $3 + ' ' + $4;}
>>>>>>> 0a7b8840

    | click href                            {$$=$1 + ' ' + $2;}
    ;%%<|MERGE_RESOLUTION|>--- conflicted
+++ resolved
@@ -93,13 +93,7 @@
 statement
   : 'dateFormat' {yy.setDateFormat($1.substr(11));$$=$1.substr(11);}
   | 'axisFormat' {yy.setAxisFormat($1.substr(11));$$=$1.substr(11);}
-<<<<<<< HEAD
   | 'excludes' {yy.setExcludes($1.substr(9));$$=$1.substr(9);}
-	| title {yy.setTitle($1.substr(6));$$=$1.substr(6);}
-	| section {yy.addSection($1.substr(8));$$=$1.substr(8);}
-	| taskTxt taskData {yy.addTask($1,$2);$$='task';}
-	;
-=======
   | title {yy.setTitle($1.substr(6));$$=$1.substr(6);}
   | section {yy.addSection($1.substr(8));$$=$1.substr(8);}
   | clickStatement
@@ -131,7 +125,6 @@
 
     | click href callbackname               {$$=$1 + ' ' + $2 + ' ' + $3;}
     | click href callbackname callbackargs  {$$=$1 + ' ' + $2 + ' ' + $3 + ' ' + $4;}
->>>>>>> 0a7b8840
 
     | click href                            {$$=$1 + ' ' + $2;}
     ;%%