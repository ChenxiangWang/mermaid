--- conflicted
+++ resolved
@@ -145,14 +145,6 @@
     id1>This is the text in the box]
 ```
 
-<<<<<<< HEAD
-```mermaid
-flowchart LR
-    id1>This is the text in the box]
-```
-
-=======
->>>>>>> d52c1f09
 Currently only the shape above is possible and not its mirror. _This might change with future releases._
 
 ### A node (rhombus)
@@ -210,14 +202,6 @@
     A[/Christmas\]
 ```
 
-<<<<<<< HEAD
-```mermaid
-flowchart TD
-    A[/Christmas\]
-```
-
-=======
->>>>>>> d52c1f09
 ### Trapezoid alt
 
 ```mermaid-example
@@ -399,14 +383,6 @@
     A & B--> C & D
 ```
 
-<<<<<<< HEAD
-```mermaid
-flowchart TB
-    A & B--> C & D
-```
-
-=======
->>>>>>> d52c1f09
 If you describe the same diagram using the the basic syntax, it will take four lines. A
 word of warning, one could go overboard with this making the flowchart harder to read in
 markdown form. The Swedish word `lagom` comes to mind. It means, not too much and not too little.
@@ -430,15 +406,6 @@
     B --x C
 ```
 
-<<<<<<< HEAD
-```mermaid
-flowchart LR
-    A --o B
-    B --x C
-```
-
-=======
->>>>>>> d52c1f09
 ### Multi directional arrows
 
 There is the possibility to use multidirectional arrows.
@@ -574,9 +541,22 @@
     c1-->c2
     end
 ```
-<<<<<<< HEAD
-
-```mermaid
+
+You can also set an explicit id for the subgraph.
+
+```mermaid-example
+flowchart TB
+    c1-->a2
+    subgraph ide1 [one]
+    a1-->a2
+    end
+```
+
+## flowcharts
+
+With the graphtype flowchart it is also possible to set edges to and from subgraphs as in the flowchart below.
+
+```mermaid-example
 flowchart TB
     c1-->a2
     subgraph one
@@ -588,71 +568,10 @@
     subgraph three
     c1-->c2
     end
-```
-=======
->>>>>>> d52c1f09
-
-You can also set an explicit id for the subgraph.
-
-```mermaid-example
-flowchart TB
-    c1-->a2
-    subgraph ide1 [one]
-    a1-->a2
-    end
-```
-<<<<<<< HEAD
-
-```mermaid
-flowchart TB
-    c1-->a2
-    subgraph ide1 [one]
-    a1-->a2
-    end
-```
-=======
->>>>>>> d52c1f09
-
-## flowcharts
-
-With the graphtype flowchart it is also possible to set edges to and from subgraphs as in the flowchart below.
-
-```mermaid-example
-flowchart TB
-    c1-->a2
-    subgraph one
-    a1-->a2
-    end
-    subgraph two
-    b1-->b2
-    end
-    subgraph three
-    c1-->c2
-    end
     one --> two
     three --> two
     two --> c2
 ```
-<<<<<<< HEAD
-
-```mermaid
-flowchart TB
-    c1-->a2
-    subgraph one
-    a1-->a2
-    end
-    subgraph two
-    b1-->b2
-    end
-    subgraph three
-    c1-->c2
-    end
-    one --> two
-    three --> two
-    two --> c2
-```
-=======
->>>>>>> d52c1f09
 
 ## Direction in subgraphs
 
@@ -674,26 +593,6 @@
   A --> TOP --> B
   B1 --> B2
 ```
-<<<<<<< HEAD
-
-```mermaid
-flowchart LR
-  subgraph TOP
-    direction TB
-    subgraph B1
-        direction RL
-        i1 -->f1
-    end
-    subgraph B2
-        direction BT
-        i2 -->f2
-    end
-  end
-  A --> TOP --> B
-  B1 --> B2
-```
-=======
->>>>>>> d52c1f09
 
 ## Interaction
 
@@ -845,16 +744,6 @@
     style id2 fill:#bbf,stroke:#f66,stroke-width:2px,color:#fff,stroke-dasharray: 5 5
 ```
 
-<<<<<<< HEAD
-```mermaid
-flowchart LR
-    id1(Start)-->id2(Stop)
-    style id1 fill:#f9f,stroke:#333,stroke-width:4px
-    style id2 fill:#bbf,stroke:#f66,stroke-width:2px,color:#fff,stroke-dasharray: 5 5
-```
-
-=======
->>>>>>> d52c1f09
 #### Classes
 
 More convenient than defining the style every time is to define a class of styles and attach this class to the nodes that
@@ -862,13 +751,9 @@
 
 a class definition looks like the example below:
 
-<<<<<<< HEAD
-        classDef className fill:#f9f,stroke:#333,stroke-width:4px;
-=======
 ```
     classDef className fill:#f9f,stroke:#333,stroke-width:4px;
 ```
->>>>>>> d52c1f09
 
 Attachment of a class to a node is done as per below:
 
@@ -886,15 +771,6 @@
     classDef someclass fill:#f96;
 ```
 
-<<<<<<< HEAD
-```mermaid
-flowchart LR
-    A:::someclass --> B
-    classDef someclass fill:#f96;
-```
-
-=======
->>>>>>> d52c1f09
 ### Css classes
 
 It is also possible to predefine classes in css styles that can be applied from the graph definition as in the example
@@ -921,27 +797,13 @@
     class A cssClass
 ```
 
-<<<<<<< HEAD
-```mermaid
-flowchart LR;
-    A-->B[AAA<span>BBB</span>]
-    B-->D
-    class A cssClass
-```
-
-=======
->>>>>>> d52c1f09
 ### Default class
 
 If a class is named default it will be assigned to all classes without specific class definitions.
 
-<<<<<<< HEAD
-        classDef default fill:#f9f,stroke:#333,stroke-width:4px;
-=======
 ```
     classDef default fill:#f9f,stroke:#333,stroke-width:4px;
 ```
->>>>>>> d52c1f09
 
 ## Basic support for fontawesome
 
@@ -965,11 +827,6 @@
     B-->E(A fa:fa-camera-retro perhaps?)
 ```
 
-<<<<<<< HEAD
-?> Mermaid is now only compatible with Font Awesome versions 4 and 5. Check that you are using the correct version of Font Awesome.
-
-=======
->>>>>>> d52c1f09
 ## Graph declarations with spaces between vertices and link and without semicolon
 
 - In graph declarations, the statements also can now end without a semicolon. After release 0.2.16, ending a graph statement with semicolon is just optional. So the below graph declaration is also valid along with the old declarations of the graph.
@@ -986,17 +843,6 @@
     C -->|Two| E[Result two]
 ```
 
-<<<<<<< HEAD
-```mermaid
-flowchart LR
-    A[Hard edge] -->|Link text| B(Round edge)
-    B --> C{Decision}
-    C -->|One| D[Result one]
-    C -->|Two| E[Result two]
-```
-
-=======
->>>>>>> d52c1f09
 ## Configuration...
 
 Is it possible to adjust the width of the rendered flowchart.
