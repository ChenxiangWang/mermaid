--- conflicted
+++ resolved
@@ -1,24 +1,13 @@
 ## Diagram syntax
 
-<<<<<<< HEAD
-
-**Edit this Page** [![N|Solid](img/GitHub-Mark-32px.png)](https://github.com/mermaid-js/mermaid/blob/develop/docs/n00b-syntaxReference.md)
-
-If you are new to mermaid, read the [Simple start to write diagrams](/n00b-gettingStarted.md) and [Overview for Beginners](/n00b-overview.md) sections, to learn the basics of mermaid.
-=======
 If you are new to mermaid, read the [Getting Started](../getting-started/n00b-gettingStarted.md) and [Overview](../overview/n00b-overview.md) sections, to learn the basics of mermaid.
->>>>>>> ddc31870
 Video Tutorials can be found at the bottom of the Overview Section.
 
 This section is a list of diagram types supported by mermaid. Below is a list of links to articles that explain the syntax of the diagrams or charts that can be called.
 
 They also detail how diagrams can be defined, or described in the manner with which the diagram is to be rendered by the renderer.
 
-<<<<<<< HEAD
-**The benefits of text based diagramming are its speed and modifiability. mermaid allows for easy maintenance and modification of diagrams. This means your diagrams will always be up to date and closely follow your code and improve your documentation.**
-=======
 ### The benefits of text based diagramming are its speed and modifiability. mermaid allows for easy maintenance and modification of diagrams. This means your diagrams will always be up to date and closely follow your code and improve your documentation.
->>>>>>> ddc31870
 
 ## mermaid tag:
 These Diagram Definitions can be entered within a \<div class=mermaid> tag.
