--- conflicted
+++ resolved
@@ -6,10 +6,7 @@
     "customizability",
     "Gantt",
     "jison",
-<<<<<<< HEAD
-=======
     "mermaid",
->>>>>>> b63828f8
     "mindmap",
     "Mindmaps",
     "mitigations",
