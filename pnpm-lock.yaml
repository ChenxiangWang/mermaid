--- conflicted
+++ resolved
@@ -110,26 +110,14 @@
       '@types/mdast': 3.0.10
       '@types/prettier': 2.7.1
       '@types/stylis': 4.0.2
-<<<<<<< HEAD
-      '@typescript-eslint/eslint-plugin': 5.40.1_ukgdydjtebaxmxfqp5v5ulh64y
-      '@typescript-eslint/parser': 5.40.1_z4bbprzjrhnsfa24uvmcbu7f5q
-      '@vitest/coverage-c8': 0.24.3_ms2ugojtcfa3yklr677bwbovdu
-=======
       '@typescript-eslint/eslint-plugin': 5.41.0_huremdigmcnkianavgfk3x6iou
       '@typescript-eslint/parser': 5.41.0_wyqvi574yv7oiwfeinomdzmc3m
       '@vitest/coverage-c8': 0.24.3_sgxihqrf6yfkefuiez6xvwhntm
->>>>>>> 77782fdb
       '@vitest/ui': 0.24.3
       concurrently: 7.5.0
       coveralls: 3.1.1
-<<<<<<< HEAD
-      cypress: 10.10.0
-      cypress-image-snapshot: 4.0.1_i53o2fh6a5o5tv3qlenzwcubc4
-=======
       cypress: 10.11.0
       cypress-image-snapshot: 4.0.1_ubq66qitfkq2hjrkiw5tjmpgui
-      documentation: 13.2.5
->>>>>>> 77782fdb
       esbuild: 0.15.12
       eslint: 8.26.0
       eslint-config-prettier: 8.5.0_eslint@8.26.0
@@ -160,19 +148,11 @@
       ts-node: 10.9.1_7jzoohtnaegavowzoeccrsbhty
       typescript: 4.8.4
       unist-util-flatmap: 1.0.0
-<<<<<<< HEAD
-      vite: 3.1.8
-      vitepress: 1.0.0-alpha.22_tbpndr44ulefs3hehwpi2mkf2y
-      vitepress-plugin-mermaid: 2.0.8_m5gk66we2y6xlan2yvhce6nu2a
-      vitepress-plugin-search: 1.0.4-alpha.11_eny7drxhzzrhshlyu255qt5dum
-      vitest: 0.24.3_ms2ugojtcfa3yklr677bwbovdu
-=======
       vite: 3.2.2
       vitepress: 1.0.0-alpha.26_tbpndr44ulefs3hehwpi2mkf2y
       vitepress-plugin-mermaid: 2.0.8_uxsdzqies4qdrnfbfepslu5p2a
       vitepress-plugin-search: 1.0.4-alpha.14_m3jrvapcj7q7m5scmf3cftoq54
       vitest: 0.24.3_sgxihqrf6yfkefuiez6xvwhntm
->>>>>>> 77782fdb
 
   packages/mermaid:
     specifiers:
@@ -293,13 +273,9 @@
       rimraf: 3.0.2
       shiki: 0.11.1
       start-server-and-test: 1.14.0
-<<<<<<< HEAD
-      ts-node: 10.9.1_o6ib7qqltxpe7qrskddglns2ga
+      ts-node: 10.9.1_7jzoohtnaegavowzoeccrsbhty
       typedoc: 0.23.18_typescript@4.8.4
       typedoc-plugin-markdown: 3.13.6_typedoc@0.23.18
-=======
-      ts-node: 10.9.1_7jzoohtnaegavowzoeccrsbhty
->>>>>>> 77782fdb
       typescript: 4.8.4
       unist-util-flatmap: 1.0.0
 
@@ -1335,43 +1311,6 @@
       '@cspell/dict-dart': 2.0.0
       '@cspell/dict-django': 3.0.0
       '@cspell/dict-docker': 1.1.1
-<<<<<<< HEAD
-      '@cspell/dict-dotnet': 2.0.1
-      '@cspell/dict-elixir': 2.0.1
-      '@cspell/dict-en_us': 2.3.3
-      '@cspell/dict-en-gb': 1.1.33
-      '@cspell/dict-filetypes': 2.1.1
-      '@cspell/dict-fonts': 2.1.0
-      '@cspell/dict-fullstack': 2.0.6
-      '@cspell/dict-git': 1.0.1
-      '@cspell/dict-golang': 3.0.1
-      '@cspell/dict-haskell': 2.0.1
-      '@cspell/dict-html': 3.3.2
-      '@cspell/dict-html-symbol-entities': 3.0.0
-      '@cspell/dict-java': 3.0.7
-      '@cspell/dict-latex': 2.0.9
-      '@cspell/dict-lorem-ipsum': 2.0.1
-      '@cspell/dict-lua': 2.0.0
-      '@cspell/dict-node': 3.0.1
-      '@cspell/dict-npm': 3.1.3
-      '@cspell/dict-php': 2.0.0
-      '@cspell/dict-powershell': 2.0.0
-      '@cspell/dict-public-licenses': 1.0.6
-      '@cspell/dict-python': 3.0.6
-      '@cspell/dict-r': 1.0.3
-      '@cspell/dict-ruby': 2.0.2
-      '@cspell/dict-rust': 2.0.1
-      '@cspell/dict-scala': 2.0.0
-      '@cspell/dict-software-terms': 2.2.12
-      '@cspell/dict-sql': 1.0.4
-      '@cspell/dict-swift': 1.0.3
-      '@cspell/dict-typescript': 2.0.2
-      '@cspell/dict-vue': 2.0.2
-    dev: true
-
-  /@cspell/cspell-pipe/6.12.0:
-    resolution: {integrity: sha512-Nkm+tIJ5k+jZPovZCdmZhrWrwRFwnDq+7yCxhov0C7UX3hsSNtTJIpFuaCNEQJ+Whpvxdh1YKflvHiHYygEgTg==}
-=======
       '@cspell/dict-dotnet': 3.0.0
       '@cspell/dict-elixir': 3.0.0
       '@cspell/dict-en-gb': 1.1.33
@@ -1407,7 +1346,6 @@
 
   /@cspell/cspell-pipe/6.13.2:
     resolution: {integrity: sha512-Rs4baE6I3OdCdtsDUsIg4Fo3tRAn6G35kbicH/9uhxGbooy6ElArMGIGvI4bh8MyXgnzIT9yT43CdcJEZ2sCqA==}
->>>>>>> 77782fdb
     engines: {node: '>=14'}
     dev: true
 
@@ -3018,19 +2956,11 @@
       vue: 3.2.41
     dev: true
 
-<<<<<<< HEAD
-  /@vitest/coverage-c8/0.24.3_ms2ugojtcfa3yklr677bwbovdu:
-    resolution: {integrity: sha512-tAmMyHxWYnAwGeJb7QgTuEX8aLasTg4X1/6INobXa/7wYGEJ28CACFO5iLn1HzFVPoLvhsS3luQjiflGjjSMRQ==}
-    dependencies:
-      c8: 7.12.0
-      vitest: 0.24.3_ms2ugojtcfa3yklr677bwbovdu
-=======
   /@vitest/coverage-c8/0.24.3_sgxihqrf6yfkefuiez6xvwhntm:
     resolution: {integrity: sha512-tAmMyHxWYnAwGeJb7QgTuEX8aLasTg4X1/6INobXa/7wYGEJ28CACFO5iLn1HzFVPoLvhsS3luQjiflGjjSMRQ==}
     dependencies:
       c8: 7.12.0
       vitest: 0.24.3_sgxihqrf6yfkefuiez6xvwhntm
->>>>>>> 77782fdb
     transitivePeerDependencies:
       - '@edge-runtime/vm'
       - '@vitest/browser'
@@ -3206,11 +3136,7 @@
       p-iteration: 1.1.8
     dev: true
 
-<<<<<<< HEAD
-  /@yankeeinlondon/builder-api/0.4.1_vkme2swbf5ttmxh5cfqkvixfjq:
-=======
-  /@yankeeinlondon/builder-api/0.4.1_ilc43w6aifur57ytpvi7wn6nr4:
->>>>>>> 77782fdb
+  /@yankeeinlondon/builder-api/0.4.1_6k75kjrp4gwbfazbvzpr43xqja:
     resolution: {integrity: sha512-O6LS9Zg4xqLVpAgea72mNhZvdy9B2BuIgNdsRvNkmnACG8XvlZtEKryGt2ECI/z+dbQICbHDQFCNtZRBrfSMlA==}
     peerDependencies:
       fp-ts: ^2.12.1
@@ -3218,19 +3144,11 @@
       markdown-it: ^13.0.1
       vite-plugin-md: '*'
     dependencies:
-<<<<<<< HEAD
-      '@yankeeinlondon/happy-wrapper': 2.7.0_ms2ugojtcfa3yklr677bwbovdu
+      '@yankeeinlondon/happy-wrapper': 2.6.0_sgxihqrf6yfkefuiez6xvwhntm
       fp-ts: 2.13.1
-      inferred-types: 0.22.8_ms2ugojtcfa3yklr677bwbovdu
+      inferred-types: 0.22.8_sgxihqrf6yfkefuiez6xvwhntm
       markdown-it: 13.0.1
-      vite-plugin-md: 0.20.4_cay5rqw27xbrvr5kbsegc757jy
-=======
-      '@yankeeinlondon/happy-wrapper': 2.6.0_sgxihqrf6yfkefuiez6xvwhntm
-      fp-ts: 2.12.3
-      inferred-types: 0.22.0
-      markdown-it: 13.0.1
-      vite-plugin-md: 0.20.4_c2wncyantgdia5hyyyszooupwi
->>>>>>> 77782fdb
+      vite-plugin-md: 0.20.4_cq7aef5jcnwmwnyvesyhzqz5eq
     transitivePeerDependencies:
       - '@edge-runtime/vm'
       - '@vitest/browser'
@@ -3246,23 +3164,13 @@
       - terser
     dev: true
 
-<<<<<<< HEAD
-  /@yankeeinlondon/happy-wrapper/2.7.0_ms2ugojtcfa3yklr677bwbovdu:
-    resolution: {integrity: sha512-BfvtViLDCwWAP2tO5J2TSSjVft/WJmx4imPDw0jn5GqeScOVHE8gVxq5VNvM9DQSztifYrxCYg0kuQj9CeVpSA==}
-=======
   /@yankeeinlondon/happy-wrapper/2.6.0_sgxihqrf6yfkefuiez6xvwhntm:
     resolution: {integrity: sha512-az+gEjG4Jl4GbM35ID5pn4v7FwfrgeA1br/B9STXlDLvIsV8q7mCxQ1oYa8bR1iHtNQg7kgW6s9DYheaTemrHQ==}
->>>>>>> 77782fdb
     peerDependencies:
-      happy-dom: ^7.6.0
-    dependencies:
-<<<<<<< HEAD
-      happy-dom: 7.6.4
-      native-dash: 1.23.2_ms2ugojtcfa3yklr677bwbovdu
-=======
+      happy-dom: ^6.0.4
+    dependencies:
       happy-dom: 6.0.4
       native-dash: 1.23.2_sgxihqrf6yfkefuiez6xvwhntm
->>>>>>> 77782fdb
     transitivePeerDependencies:
       - '@edge-runtime/vm'
       - '@vitest/browser'
@@ -3897,23 +3805,14 @@
       fill-range: 7.0.1
     dev: true
 
-<<<<<<< HEAD
-  /brilliant-errors/0.6.0_ms2ugojtcfa3yklr677bwbovdu:
-=======
   /brilliant-errors/0.6.0_sgxihqrf6yfkefuiez6xvwhntm:
->>>>>>> 77782fdb
     resolution: {integrity: sha512-4+Va/hdXk7tROAmnZ8Vp9D23oOMg6IBJAiZdhRCufMApH0NIFLsvtTb7sL8YuV6gWdLsiXxzR834bh05lC8r8Q==}
     engines: {node: '>=12.0.0'}
     dependencies:
       callsites: 3.1.0
       common-types: 1.31.1
-<<<<<<< HEAD
-      inferred-types: 0.22.8_ms2ugojtcfa3yklr677bwbovdu
-      vitest: 0.19.1_ms2ugojtcfa3yklr677bwbovdu
-=======
-      inferred-types: 0.22.0
+      inferred-types: 0.22.8_sgxihqrf6yfkefuiez6xvwhntm
       vitest: 0.19.1_sgxihqrf6yfkefuiez6xvwhntm
->>>>>>> 77782fdb
     transitivePeerDependencies:
       - '@edge-runtime/vm'
       - '@vitest/browser'
@@ -4641,8 +4540,8 @@
     engines: {node: '>=10'}
     hasBin: true
     dependencies:
+      JSONStream: 1.3.5
       is-text-path: 1.0.1
-      JSONStream: 1.3.5
       lodash: 4.17.21
       meow: 8.1.2
       split2: 3.2.2
@@ -7162,8 +7061,8 @@
       uglify-js: 3.17.3
     dev: true
 
-  /happy-dom/7.6.4:
-    resolution: {integrity: sha512-3EE2md6O1gucEFz9zOAzsv7QBMwl0AVlixvzg8b9QxeMCUFHRrvuH6dhicWdaHMvv1JB0vsxTsmAOplTK40S5g==}
+  /happy-dom/6.0.4:
+    resolution: {integrity: sha512-b+ID23Ms0BY08UNLymsOMG7EI2jSlwEt4cbJs938GZfeNAg+fqgkSO3TokQMgSOFoHznpjWmpVjBUL5boJ9PWw==}
     dependencies:
       css.escape: 1.5.1
       he: 1.2.0
@@ -7524,10 +7423,10 @@
     engines: {node: '>=8'}
     dev: true
 
-  /inferred-types/0.22.8_ms2ugojtcfa3yklr677bwbovdu:
+  /inferred-types/0.22.8_sgxihqrf6yfkefuiez6xvwhntm:
     resolution: {integrity: sha512-gs0zTE04eOBso5tFZPA2UoYiH9qMCqCJCUdH9K6P6cofqNkI1L5bx9QDE0XE0khJgLN7TmH+W0JhwBbnkdjzWQ==}
     dependencies:
-      brilliant-errors: 0.6.0_ms2ugojtcfa3yklr677bwbovdu
+      brilliant-errors: 0.6.0_sgxihqrf6yfkefuiez6xvwhntm
     transitivePeerDependencies:
       - '@edge-runtime/vm'
       - '@vitest/browser'
@@ -7538,6 +7437,7 @@
       - less
       - sass
       - stylus
+      - sugarss
       - supports-color
       - terser
     dev: true
@@ -8868,12 +8768,12 @@
     engines: {node: '>=0.4'}
     hasBin: true
     dependencies:
+      JSONSelect: 0.4.0
       cjson: 0.3.0
       ebnf-parser: 0.1.10
       escodegen: 1.3.3
       esprima: 1.1.1
       jison-lex: 0.3.4
-      JSONSelect: 0.4.0
       lex-parser: 0.1.4
       nomnom: 1.5.2
     dev: true
@@ -10083,6 +9983,7 @@
     engines: {node: '>= 0.6'}
     hasBin: true
     dependencies:
+      JSONStream: 1.3.5
       browser-resolve: 1.11.3
       cached-path-relative: 1.1.0
       concat-stream: 1.5.2
@@ -10090,7 +9991,6 @@
       detective: 5.2.1
       duplexer2: 0.1.4
       inherits: 2.0.4
-      JSONStream: 1.3.5
       konan: 2.1.1
       readable-stream: 2.1.5
       resolve: 1.22.1
@@ -10162,19 +10062,11 @@
       - supports-color
     dev: true
 
-<<<<<<< HEAD
-  /native-dash/1.23.2_ms2ugojtcfa3yklr677bwbovdu:
-    resolution: {integrity: sha512-Ev5OPB5vDZ+HLj4MXfAwZRHJV/LJr2LHjsIr1UN7jZigMS2JRpF7Qy77t66GURhtzp7GSWLNSLeRwXOg1iwJkQ==}
-    dependencies:
-      brilliant-errors: 0.6.0_ms2ugojtcfa3yklr677bwbovdu
-      inferred-types: 0.22.8_ms2ugojtcfa3yklr677bwbovdu
-=======
   /native-dash/1.23.2_sgxihqrf6yfkefuiez6xvwhntm:
     resolution: {integrity: sha512-Ev5OPB5vDZ+HLj4MXfAwZRHJV/LJr2LHjsIr1UN7jZigMS2JRpF7Qy77t66GURhtzp7GSWLNSLeRwXOg1iwJkQ==}
     dependencies:
       brilliant-errors: 0.6.0_sgxihqrf6yfkefuiez6xvwhntm
-      inferred-types: 0.22.0
->>>>>>> 77782fdb
+      inferred-types: 0.22.8_sgxihqrf6yfkefuiez6xvwhntm
     transitivePeerDependencies:
       - '@edge-runtime/vm'
       - '@vitest/browser'
@@ -13060,24 +12952,15 @@
       replace-ext: 1.0.1
     dev: true
 
-<<<<<<< HEAD
-  /vite-plugin-md/0.20.4_cay5rqw27xbrvr5kbsegc757jy:
-=======
-  /vite-plugin-md/0.20.4_c2wncyantgdia5hyyyszooupwi:
->>>>>>> 77782fdb
+  /vite-plugin-md/0.20.4_cq7aef5jcnwmwnyvesyhzqz5eq:
     resolution: {integrity: sha512-W3Z59/ROS2X6OIwPwV2PjE+QkfW0UVGxyf3Z2JR0OLqGJ+Iy2SGA503m/vmATJv+C3DjeU8Oy8diQx1R+IyRwQ==}
     peerDependencies:
       '@rollup/pluginutils': ^4.2.1
       rollup: ^2.77.0
     dependencies:
       '@rollup/pluginutils': 4.2.1
-<<<<<<< HEAD
-      '@yankeeinlondon/builder-api': 0.4.1_vkme2swbf5ttmxh5cfqkvixfjq
-      '@yankeeinlondon/happy-wrapper': 2.7.0_ms2ugojtcfa3yklr677bwbovdu
-=======
-      '@yankeeinlondon/builder-api': 0.4.1_ilc43w6aifur57ytpvi7wn6nr4
+      '@yankeeinlondon/builder-api': 0.4.1_6k75kjrp4gwbfazbvzpr43xqja
       '@yankeeinlondon/happy-wrapper': 2.6.0_sgxihqrf6yfkefuiez6xvwhntm
->>>>>>> 77782fdb
       gray-matter: 4.0.3
       markdown-it: 13.0.1
       rollup: 2.79.1
@@ -13137,13 +13020,8 @@
       vitepress: ^0.21.6 || ^1.0.0 || ^1.0.0-alpha
     dependencies:
       mermaid: 9.1.7
-<<<<<<< HEAD
-      vite-plugin-md: 0.20.4_cay5rqw27xbrvr5kbsegc757jy
-      vitepress: 1.0.0-alpha.22_tbpndr44ulefs3hehwpi2mkf2y
-=======
-      vite-plugin-md: 0.20.4_c2wncyantgdia5hyyyszooupwi
+      vite-plugin-md: 0.20.4_cq7aef5jcnwmwnyvesyhzqz5eq
       vitepress: 1.0.0-alpha.26_tbpndr44ulefs3hehwpi2mkf2y
->>>>>>> 77782fdb
     dev: true
 
   /vitepress-plugin-search/1.0.4-alpha.14_m3jrvapcj7q7m5scmf3cftoq54:
@@ -13186,11 +13064,7 @@
       - terser
     dev: true
 
-<<<<<<< HEAD
-  /vitest/0.19.1_ms2ugojtcfa3yklr677bwbovdu:
-=======
   /vitest/0.19.1_sgxihqrf6yfkefuiez6xvwhntm:
->>>>>>> 77782fdb
     resolution: {integrity: sha512-E/ZXpFMUahn731wzhMBNzWRp4mGgiZFT0xdHa32cbNO0CSaHpE9hTfteEU247Gi2Dula8uXo5vvrNB6dtszmQA==}
     engines: {node: '>=v14.16.0'}
     hasBin: true
@@ -13221,13 +13095,8 @@
       '@vitest/ui': 0.24.3
       chai: 4.3.6
       debug: 4.3.4
-<<<<<<< HEAD
-      happy-dom: 7.6.4
-      jsdom: 20.0.1
-=======
       happy-dom: 6.0.4
       jsdom: 20.0.2
->>>>>>> 77782fdb
       local-pkg: 0.4.2
       tinypool: 0.2.4
       tinyspy: 1.0.2
@@ -13241,11 +13110,7 @@
       - terser
     dev: true
 
-<<<<<<< HEAD
-  /vitest/0.24.3_ms2ugojtcfa3yklr677bwbovdu:
-=======
   /vitest/0.24.3_sgxihqrf6yfkefuiez6xvwhntm:
->>>>>>> 77782fdb
     resolution: {integrity: sha512-aM0auuPPgMSstWvr851hB74g/LKaKBzSxcG3da7ejfZbx08Y21JpZmbmDYrMTCGhVZKqTGwzcnLMwyfz2WzkhQ==}
     engines: {node: '>=v14.16.0'}
     hasBin: true
@@ -13273,13 +13138,8 @@
       '@vitest/ui': 0.24.3
       chai: 4.3.6
       debug: 4.3.4
-<<<<<<< HEAD
-      happy-dom: 7.6.4
-      jsdom: 20.0.1
-=======
       happy-dom: 6.0.4
       jsdom: 20.0.2
->>>>>>> 77782fdb
       local-pkg: 0.4.2
       strip-literal: 0.4.2
       tinybench: 2.3.0
