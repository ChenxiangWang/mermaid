--- conflicted
+++ resolved
@@ -119,163 +119,6 @@
       vitest: 0.29.2_hjnfa4mohew6fc4mnpzgbfyvpa
 
   packages/mermaid:
-<<<<<<< HEAD
-    dependencies:
-      '@braintree/sanitize-url':
-        specifier: ^6.0.0
-        version: 6.0.0
-      '@khanacademy/simple-markdown':
-        specifier: ^0.8.6
-        version: 0.8.6_wcqkhtmu7mswc6yz4uyexck3ty
-      cytoscape:
-        specifier: ^3.23.0
-        version: 3.23.0
-      cytoscape-cose-bilkent:
-        specifier: ^4.1.0
-        version: 4.1.0_cytoscape@3.23.0
-      cytoscape-fcose:
-        specifier: ^2.1.0
-        version: 2.1.0_cytoscape@3.23.0
-      d3:
-        specifier: ^7.4.0
-        version: 7.8.2
-      dagre-d3-es:
-        specifier: 7.0.10
-        version: 7.0.10
-      dayjs:
-        specifier: ^1.11.7
-        version: 1.11.7
-      dompurify:
-        specifier: 2.4.5
-        version: 2.4.5
-      elkjs:
-        specifier: ^0.8.2
-        version: 0.8.2
-      khroma:
-        specifier: ^2.0.0
-        version: 2.0.0
-      lodash-es:
-        specifier: ^4.17.21
-        version: 4.17.21
-      non-layered-tidy-tree-layout:
-        specifier: ^2.0.2
-        version: 2.0.2
-      stylis:
-        specifier: ^4.1.2
-        version: 4.1.2
-      ts-dedent:
-        specifier: ^2.2.0
-        version: 2.2.0
-      uuid:
-        specifier: ^9.0.0
-        version: 9.0.0
-      web-worker:
-        specifier: ^1.2.0
-        version: 1.2.0
-    devDependencies:
-      '@types/cytoscape':
-        specifier: ^3.19.9
-        version: 3.19.9
-      '@types/d3':
-        specifier: ^7.4.0
-        version: 7.4.0
-      '@types/dompurify':
-        specifier: ^2.4.0
-        version: 2.4.0
-      '@types/jsdom':
-        specifier: ^21.0.0
-        version: 21.1.0
-      '@types/lodash-es':
-        specifier: ^4.17.6
-        version: 4.17.6
-      '@types/micromatch':
-        specifier: ^4.0.2
-        version: 4.0.2
-      '@types/prettier':
-        specifier: ^2.7.1
-        version: 2.7.1
-      '@types/stylis':
-        specifier: ^4.0.2
-        version: 4.0.2
-      '@types/uuid':
-        specifier: ^9.0.0
-        version: 9.0.0
-      '@typescript-eslint/eslint-plugin':
-        specifier: ^5.42.1
-        version: 5.42.1_qxgr6oy2qtsmmpo3f6iejuryuq
-      '@typescript-eslint/parser':
-        specifier: ^5.42.1
-        version: 5.42.1_yygwinqv3a2io74xmwofqb7uka
-      chokidar:
-        specifier: ^3.5.3
-        version: 3.5.3
-      concurrently:
-        specifier: ^7.5.0
-        version: 7.5.0
-      coveralls:
-        specifier: ^3.1.1
-        version: 3.1.1
-      cpy-cli:
-        specifier: ^4.2.0
-        version: 4.2.0
-      cspell:
-        specifier: ^6.14.3
-        version: 6.14.3
-      globby:
-        specifier: ^13.1.2
-        version: 13.1.2
-      jison:
-        specifier: ^0.4.18
-        version: 0.4.18
-      js-base64:
-        specifier: ^3.7.2
-        version: 3.7.2
-      jsdom:
-        specifier: ^21.0.0
-        version: 21.1.0
-      micromatch:
-        specifier: ^4.0.5
-        version: 4.0.5
-      path-browserify:
-        specifier: ^1.0.1
-        version: 1.0.1
-      prettier:
-        specifier: ^2.7.1
-        version: 2.7.1
-      remark:
-        specifier: ^14.0.2
-        version: 14.0.2
-      remark-frontmatter:
-        specifier: ^4.0.1
-        version: 4.0.1
-      remark-gfm:
-        specifier: ^3.0.1
-        version: 3.0.1
-      rimraf:
-        specifier: ^4.0.0
-        version: 4.1.2
-      start-server-and-test:
-        specifier: ^1.14.0
-        version: 1.14.0
-      typedoc:
-        specifier: ^0.23.18
-        version: 0.23.18_typescript@4.8.4
-      typedoc-plugin-markdown:
-        specifier: ^3.13.6
-        version: 3.13.6_typedoc@0.23.18
-      typescript:
-        specifier: ^4.8.4
-        version: 4.8.4
-      unist-util-flatmap:
-        specifier: ^1.0.0
-        version: 1.0.0
-      vitepress:
-        specifier: ^1.0.0-alpha.46
-        version: 1.0.0-alpha.46_hoyvfk3ab7nzsjkhptt6ai7rzq
-      vitepress-plugin-search:
-        specifier: ^1.0.4-alpha.19
-        version: 1.0.4-alpha.19_g67lr3vgasogkevpbew55lljzq
-=======
     specifiers:
       '@braintree/sanitize-url': ^6.0.0
       '@types/cytoscape': ^3.19.9
@@ -379,7 +222,6 @@
       unist-util-flatmap: 1.0.0
       vitepress: 1.0.0-alpha.46_tbpndr44ulefs3hehwpi2mkf2y
       vitepress-plugin-search: 1.0.4-alpha.19_g67lr3vgasogkevpbew55lljzq
->>>>>>> e4a2c74b
 
   packages/mermaid-example-diagram:
     specifiers:
