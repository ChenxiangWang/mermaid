--- conflicted
+++ resolved
@@ -349,11 +349,6 @@
           edgeData.style = 'stroke-width: 3.5px;fill:none;';
           break;
       }
-      // if (edge.style !== undefined) {
-      //   const styles = getStylesFromArray(edge.style);
-      //   style = styles.style;
-      //   labelStyle = styles.labelStyle;
-      // }
 
       edgeData.style = edgeData.style += style;
       edgeData.labelStyle = edgeData.labelStyle += labelStyle;
@@ -371,42 +366,7 @@
         if (edge.style !== undefined) {
           edgeData.arrowheadStyle = 'fill: #333';
         }
-<<<<<<< HEAD
-        if (defaultLabelStyle !== undefined) {
-          labelStyle = defaultLabelStyle;
-        }
-        edgeData.thickness = 'normal';
-        edgeData.pattern = 'solid';
-        break;
-      case 'dotted':
-        edgeData.thickness = 'normal';
-        edgeData.pattern = 'dotted';
-        edgeData.style = 'fill:none;stroke-width:2px;stroke-dasharray:3;';
-        break;
-      case 'thick':
-        edgeData.thickness = 'thick';
-        edgeData.pattern = 'solid';
-        edgeData.style = 'stroke-width: 3.5px;fill:none;';
-        break;
-    }
-
-    edgeData.style = edgeData.style += style;
-    edgeData.labelStyle = edgeData.labelStyle += labelStyle;
-
-    const conf = getConfig();
-    if (edge.interpolate !== undefined) {
-      edgeData.curve = interpolateToCurve(edge.interpolate, curveLinear);
-    } else if (edges.defaultInterpolate !== undefined) {
-      edgeData.curve = interpolateToCurve(edges.defaultInterpolate, curveLinear);
-    } else {
-      edgeData.curve = interpolateToCurve(conf.curve, curveLinear);
-    }
-
-    if (edge.text === undefined) {
-      if (edge.style !== undefined) {
-=======
       } else {
->>>>>>> 772a7fcf
         edgeData.arrowheadStyle = 'fill: #333';
         edgeData.labelpos = 'c';
       }
