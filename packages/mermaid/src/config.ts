--- conflicted
+++ resolved
@@ -189,16 +189,11 @@
   sanitizeDirective(directive);
 
   // If the directive has a fontFamily, but no themeVariables, add the fontFamily to the themeVariables
-<<<<<<< HEAD
-  if (directive.fontFamily && (!directive.themeVariables || !directive.themeVariables.fontFamily)) {
+  if (directive.fontFamily && !directive.themeVariables?.fontFamily) {
     directive.themeVariables = {
       ...directive.themeVariables,
       fontFamily: directive.fontFamily,
     };
-=======
-  if (directive.fontFamily && !directive.themeVariables?.fontFamily) {
-    directive.themeVariables = { fontFamily: directive.fontFamily };
->>>>>>> f3a65f31
   }
 
   directives.push(directive);
