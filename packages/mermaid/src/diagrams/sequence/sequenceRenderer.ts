// @ts-nocheck TODO: fix file
import { select, selectAll } from 'd3';
<<<<<<< HEAD
import svgDraw, { drawText, fixLifeLineHeights } from './svgDraw';
import { log } from '../../logger';
import common from '../common/common';
import * as svgDrawCommon from '../common/svgDrawCommon';
import * as configApi from '../../config';
import assignWithDepth from '../../assignWithDepth';
import utils from '../../utils';
import { configureSvgSize } from '../../setupGraphViewbox';
import { Diagram } from '../../Diagram';
=======
import svgDraw, { drawText, fixLifeLineHeights } from './svgDraw.js';
import { log } from '../../logger.js';
import common from '../common/common.js';
import * as configApi from '../../config.js';
import assignWithDepth from '../../assignWithDepth.js';
import utils from '../../utils.js';
import { configureSvgSize } from '../../setupGraphViewbox.js';
import { Diagram } from '../../Diagram.js';
>>>>>>> bf379565

let conf = {};

export const bounds = {
  data: {
    startx: undefined,
    stopx: undefined,
    starty: undefined,
    stopy: undefined,
  },
  verticalPos: 0,
  sequenceItems: [],
  activations: [],
  models: {
    getHeight: function () {
      return (
        Math.max.apply(
          null,
          this.actors.length === 0 ? [0] : this.actors.map((actor) => actor.height || 0)
        ) +
        (this.loops.length === 0
          ? 0
          : this.loops.map((it) => it.height || 0).reduce((acc, h) => acc + h)) +
        (this.messages.length === 0
          ? 0
          : this.messages.map((it) => it.height || 0).reduce((acc, h) => acc + h)) +
        (this.notes.length === 0
          ? 0
          : this.notes.map((it) => it.height || 0).reduce((acc, h) => acc + h))
      );
    },
    clear: function () {
      this.actors = [];
      this.boxes = [];
      this.loops = [];
      this.messages = [];
      this.notes = [];
    },
    addBox: function (boxModel) {
      this.boxes.push(boxModel);
    },
    addActor: function (actorModel) {
      this.actors.push(actorModel);
    },
    addLoop: function (loopModel) {
      this.loops.push(loopModel);
    },
    addMessage: function (msgModel) {
      this.messages.push(msgModel);
    },
    addNote: function (noteModel) {
      this.notes.push(noteModel);
    },
    lastActor: function () {
      return this.actors[this.actors.length - 1];
    },
    lastLoop: function () {
      return this.loops[this.loops.length - 1];
    },
    lastMessage: function () {
      return this.messages[this.messages.length - 1];
    },
    lastNote: function () {
      return this.notes[this.notes.length - 1];
    },
    actors: [],
    boxes: [],
    loops: [],
    messages: [],
    notes: [],
  },
  init: function () {
    this.sequenceItems = [];
    this.activations = [];
    this.models.clear();
    this.data = {
      startx: undefined,
      stopx: undefined,
      starty: undefined,
      stopy: undefined,
    };
    this.verticalPos = 0;
    setConf(configApi.getConfig());
  },
  updateVal: function (obj, key, val, fun) {
    if (obj[key] === undefined) {
      obj[key] = val;
    } else {
      obj[key] = fun(val, obj[key]);
    }
  },
  updateBounds: function (startx, starty, stopx, stopy) {
    // eslint-disable-next-line @typescript-eslint/no-this-alias
    const _self = this;
    let cnt = 0;
    /** @param type - Either `activation` or `undefined` */
    function updateFn(type?: 'activation') {
      return function updateItemBounds(item) {
        cnt++;
        // The loop sequenceItems is a stack so the biggest margins in the beginning of the sequenceItems
        const n = _self.sequenceItems.length - cnt + 1;

        _self.updateVal(item, 'starty', starty - n * conf.boxMargin, Math.min);
        _self.updateVal(item, 'stopy', stopy + n * conf.boxMargin, Math.max);

        _self.updateVal(bounds.data, 'startx', startx - n * conf.boxMargin, Math.min);
        _self.updateVal(bounds.data, 'stopx', stopx + n * conf.boxMargin, Math.max);

        if (!(type === 'activation')) {
          _self.updateVal(item, 'startx', startx - n * conf.boxMargin, Math.min);
          _self.updateVal(item, 'stopx', stopx + n * conf.boxMargin, Math.max);

          _self.updateVal(bounds.data, 'starty', starty - n * conf.boxMargin, Math.min);
          _self.updateVal(bounds.data, 'stopy', stopy + n * conf.boxMargin, Math.max);
        }
      };
    }

    this.sequenceItems.forEach(updateFn());
    this.activations.forEach(updateFn('activation'));
  },
  insert: function (startx, starty, stopx, stopy) {
    const _startx = Math.min(startx, stopx);
    const _stopx = Math.max(startx, stopx);
    const _starty = Math.min(starty, stopy);
    const _stopy = Math.max(starty, stopy);

    this.updateVal(bounds.data, 'startx', _startx, Math.min);
    this.updateVal(bounds.data, 'starty', _starty, Math.min);
    this.updateVal(bounds.data, 'stopx', _stopx, Math.max);
    this.updateVal(bounds.data, 'stopy', _stopy, Math.max);

    this.updateBounds(_startx, _starty, _stopx, _stopy);
  },
  newActivation: function (message, diagram, actors) {
    const actorRect = actors[message.from.actor];
    const stackedSize = actorActivations(message.from.actor).length || 0;
    const x = actorRect.x + actorRect.width / 2 + ((stackedSize - 1) * conf.activationWidth) / 2;
    this.activations.push({
      startx: x,
      starty: this.verticalPos + 2,
      stopx: x + conf.activationWidth,
      stopy: undefined,
      actor: message.from.actor,
      anchored: svgDraw.anchorElement(diagram),
    });
  },
  endActivation: function (message) {
    // find most recent activation for given actor
    const lastActorActivationIdx = this.activations
      .map(function (activation) {
        return activation.actor;
      })
      .lastIndexOf(message.from.actor);
    return this.activations.splice(lastActorActivationIdx, 1)[0];
  },
  createLoop: function (title = { message: undefined, wrap: false, width: undefined }, fill) {
    return {
      startx: undefined,
      starty: this.verticalPos,
      stopx: undefined,
      stopy: undefined,
      title: title.message,
      wrap: title.wrap,
      width: title.width,
      height: 0,
      fill: fill,
    };
  },
  newLoop: function (title = { message: undefined, wrap: false, width: undefined }, fill) {
    this.sequenceItems.push(this.createLoop(title, fill));
  },
  endLoop: function () {
    return this.sequenceItems.pop();
  },
  addSectionToLoop: function (message) {
    const loop = this.sequenceItems.pop();
    loop.sections = loop.sections || [];
    loop.sectionTitles = loop.sectionTitles || [];
    loop.sections.push({ y: bounds.getVerticalPos(), height: 0 });
    loop.sectionTitles.push(message);
    this.sequenceItems.push(loop);
  },
  bumpVerticalPos: function (bump) {
    this.verticalPos = this.verticalPos + bump;
    this.data.stopy = this.verticalPos;
  },
  getVerticalPos: function () {
    return this.verticalPos;
  },
  getBounds: function () {
    return { bounds: this.data, models: this.models };
  },
};

/** Options for drawing a note in {@link drawNote} */
interface NoteModel {
  /** x axis start position */
  startx: number;
  /** y axis position */
  starty: number;
  /** the message to be shown */
  message: string;
  /** Set this with a custom width to override the default configured width. */
  width: number;
}

/**
 * Draws an note in the diagram with the attached line
 *
 * @param elem - The diagram to draw to.
 * @param noteModel - Note model options.
 */
const drawNote = function (elem: any, noteModel: NoteModel) {
  bounds.bumpVerticalPos(conf.boxMargin);
  noteModel.height = conf.boxMargin;
  noteModel.starty = bounds.getVerticalPos();
  const rect = svgDrawCommon.getNoteRect();
  rect.x = noteModel.startx;
  rect.y = noteModel.starty;
  rect.width = noteModel.width || conf.width;
  rect.class = 'note';

  const g = elem.append('g');
  const rectElem = svgDraw.drawRect(g, rect);
  const textObj = svgDrawCommon.getTextObj();
  textObj.x = noteModel.startx;
  textObj.y = noteModel.starty;
  textObj.width = rect.width;
  textObj.dy = '1em';
  textObj.text = noteModel.message;
  textObj.class = 'noteText';
  textObj.fontFamily = conf.noteFontFamily;
  textObj.fontSize = conf.noteFontSize;
  textObj.fontWeight = conf.noteFontWeight;
  textObj.anchor = conf.noteAlign;
  textObj.textMargin = conf.noteMargin;
  textObj.valign = 'center';

  const textElem = drawText(g, textObj);

  const textHeight = Math.round(
    textElem
      .map((te) => (te._groups || te)[0][0].getBBox().height)
      .reduce((acc, curr) => acc + curr)
  );

  rectElem.attr('height', textHeight + 2 * conf.noteMargin);
  noteModel.height += textHeight + 2 * conf.noteMargin;
  bounds.bumpVerticalPos(textHeight + 2 * conf.noteMargin);
  noteModel.stopy = noteModel.starty + textHeight + 2 * conf.noteMargin;
  noteModel.stopx = noteModel.startx + rect.width;
  bounds.insert(noteModel.startx, noteModel.starty, noteModel.stopx, noteModel.stopy);
  bounds.models.addNote(noteModel);
};

const messageFont = (cnf) => {
  return {
    fontFamily: cnf.messageFontFamily,
    fontSize: cnf.messageFontSize,
    fontWeight: cnf.messageFontWeight,
  };
};
const noteFont = (cnf) => {
  return {
    fontFamily: cnf.noteFontFamily,
    fontSize: cnf.noteFontSize,
    fontWeight: cnf.noteFontWeight,
  };
};
const actorFont = (cnf) => {
  return {
    fontFamily: cnf.actorFontFamily,
    fontSize: cnf.actorFontSize,
    fontWeight: cnf.actorFontWeight,
  };
};

/**
 * Process a message by adding its dimensions to the bound. It returns the Y coordinate of the
 * message so it can be drawn later. We do not draw the message at this point so the arrowhead can
 * be on top of the activation box.
 *
 * @param _diagram - The parent of the message element.
 * @param msgModel - The model containing fields describing a message
 * @returns `lineStartY` - The Y coordinate at which the message line starts
 */
function boundMessage(_diagram, msgModel): number {
  bounds.bumpVerticalPos(10);
  const { startx, stopx, message } = msgModel;
  const lines = common.splitBreaks(message).length;
  const textDims = utils.calculateTextDimensions(message, messageFont(conf));
  const lineHeight = textDims.height / lines;
  msgModel.height += lineHeight;

  bounds.bumpVerticalPos(lineHeight);

  let lineStartY;
  let totalOffset = textDims.height - 10;
  const textWidth = textDims.width;

  if (startx === stopx) {
    lineStartY = bounds.getVerticalPos() + totalOffset;
    if (!conf.rightAngles) {
      totalOffset += conf.boxMargin;
      lineStartY = bounds.getVerticalPos() + totalOffset;
    }
    totalOffset += 30;
    const dx = Math.max(textWidth / 2, conf.width / 2);
    bounds.insert(
      startx - dx,
      bounds.getVerticalPos() - 10 + totalOffset,
      stopx + dx,
      bounds.getVerticalPos() + 30 + totalOffset
    );
  } else {
    totalOffset += conf.boxMargin;
    lineStartY = bounds.getVerticalPos() + totalOffset;
    bounds.insert(startx, lineStartY - 10, stopx, lineStartY);
  }
  bounds.bumpVerticalPos(totalOffset);
  msgModel.height += totalOffset;
  msgModel.stopy = msgModel.starty + msgModel.height;
  bounds.insert(msgModel.fromBounds, msgModel.starty, msgModel.toBounds, msgModel.stopy);

  return lineStartY;
}

/**
 * Draws a message. Note that the bounds have previously been updated by boundMessage.
 *
 * @param diagram - The parent of the message element
 * @param msgModel - The model containing fields describing a message
 * @param lineStartY - The Y coordinate at which the message line starts
 * @param diagObj - The diagram object.
 */
const drawMessage = function (diagram, msgModel, lineStartY: number, diagObj: Diagram) {
  const { startx, stopx, starty, message, type, sequenceIndex, sequenceVisible } = msgModel;
  const textDims = utils.calculateTextDimensions(message, messageFont(conf));
  const textObj = svgDrawCommon.getTextObj();
  textObj.x = startx;
  textObj.y = starty + 10;
  textObj.width = stopx - startx;
  textObj.class = 'messageText';
  textObj.dy = '1em';
  textObj.text = message;
  textObj.fontFamily = conf.messageFontFamily;
  textObj.fontSize = conf.messageFontSize;
  textObj.fontWeight = conf.messageFontWeight;
  textObj.anchor = conf.messageAlign;
  textObj.valign = 'center';
  textObj.textMargin = conf.wrapPadding;
  textObj.tspan = false;

  drawText(diagram, textObj);

  const textWidth = textDims.width;

  let line;
  if (startx === stopx) {
    if (conf.rightAngles) {
      line = diagram
        .append('path')
        .attr(
          'd',
          `M  ${startx},${lineStartY} H ${startx + Math.max(conf.width / 2, textWidth / 2)} V ${
            lineStartY + 25
          } H ${startx}`
        );
    } else {
      line = diagram
        .append('path')
        .attr(
          'd',
          'M ' +
            startx +
            ',' +
            lineStartY +
            ' C ' +
            (startx + 60) +
            ',' +
            (lineStartY - 10) +
            ' ' +
            (startx + 60) +
            ',' +
            (lineStartY + 30) +
            ' ' +
            startx +
            ',' +
            (lineStartY + 20)
        );
    }
  } else {
    line = diagram.append('line');
    line.attr('x1', startx);
    line.attr('y1', lineStartY);
    line.attr('x2', stopx);
    line.attr('y2', lineStartY);
  }
  // Make an SVG Container
  // Draw the line
  if (
    type === diagObj.db.LINETYPE.DOTTED ||
    type === diagObj.db.LINETYPE.DOTTED_CROSS ||
    type === diagObj.db.LINETYPE.DOTTED_POINT ||
    type === diagObj.db.LINETYPE.DOTTED_OPEN
  ) {
    line.style('stroke-dasharray', '3, 3');
    line.attr('class', 'messageLine1');
  } else {
    line.attr('class', 'messageLine0');
  }

  let url = '';
  if (conf.arrowMarkerAbsolute) {
    url =
      window.location.protocol +
      '//' +
      window.location.host +
      window.location.pathname +
      window.location.search;
    url = url.replace(/\(/g, '\\(');
    url = url.replace(/\)/g, '\\)');
  }

  line.attr('stroke-width', 2);
  line.attr('stroke', 'none'); // handled by theme/css anyway
  line.style('fill', 'none'); // remove any fill colour
  if (type === diagObj.db.LINETYPE.SOLID || type === diagObj.db.LINETYPE.DOTTED) {
    line.attr('marker-end', 'url(' + url + '#arrowhead)');
  }
  if (type === diagObj.db.LINETYPE.SOLID_POINT || type === diagObj.db.LINETYPE.DOTTED_POINT) {
    line.attr('marker-end', 'url(' + url + '#filled-head)');
  }

  if (type === diagObj.db.LINETYPE.SOLID_CROSS || type === diagObj.db.LINETYPE.DOTTED_CROSS) {
    line.attr('marker-end', 'url(' + url + '#crosshead)');
  }

  // add node number
  if (sequenceVisible || conf.showSequenceNumbers) {
    line.attr('marker-start', 'url(' + url + '#sequencenumber)');
    diagram
      .append('text')
      .attr('x', startx)
      .attr('y', lineStartY + 4)
      .attr('font-family', 'sans-serif')
      .attr('font-size', '12px')
      .attr('text-anchor', 'middle')
      .attr('class', 'sequenceNumber')
      .text(sequenceIndex);
  }
};

export const drawActors = function (
  diagram,
  actors,
  actorKeys,
  verticalPos,
  configuration,
  messages,
  isFooter
) {
  if (configuration.hideUnusedParticipants === true) {
    const newActors = new Set();
    messages.forEach((message) => {
      newActors.add(message.from);
      newActors.add(message.to);
    });
    actorKeys = actorKeys.filter((actorKey) => newActors.has(actorKey));
  }

  // Draw the actors
  let prevWidth = 0;
  let prevMargin = 0;
  let maxHeight = 0;
  let prevBox = undefined;

  for (const actorKey of actorKeys) {
    const actor = actors[actorKey];
    const box = actor.box;

    // end of box
    if (prevBox && prevBox != box) {
      if (!isFooter) {
        bounds.models.addBox(prevBox);
      }
      prevMargin += conf.boxMargin + prevBox.margin;
    }

    // new box
    if (box && box != prevBox) {
      if (!isFooter) {
        box.x = prevWidth + prevMargin;
        box.y = verticalPos;
      }
      prevMargin += box.margin;
    }

    // Add some rendering data to the object
    actor.width = actor.width || conf.width;
    actor.height = Math.max(actor.height || conf.height, conf.height);
    actor.margin = actor.margin || conf.actorMargin;

    actor.x = prevWidth + prevMargin;
    actor.y = bounds.getVerticalPos();

    // Draw the box with the attached line
    const height = svgDraw.drawActor(diagram, actor, conf, isFooter);
    maxHeight = Math.max(maxHeight, height);
    bounds.insert(actor.x, verticalPos, actor.x + actor.width, actor.height);

    prevWidth += actor.width + prevMargin;
    if (actor.box) {
      actor.box.width = prevWidth + box.margin - actor.box.x;
    }
    prevMargin = actor.margin;
    prevBox = actor.box;
    bounds.models.addActor(actor);
  }

  // end of box
  if (prevBox && !isFooter) {
    bounds.models.addBox(prevBox);
  }

  // Add a margin between the actor boxes and the first arrow
  bounds.bumpVerticalPos(maxHeight);
};

export const drawActorsPopup = function (diagram, actors, actorKeys, doc) {
  let maxHeight = 0;
  let maxWidth = 0;
  for (const actorKey of actorKeys) {
    const actor = actors[actorKey];
    const minMenuWidth = getRequiredPopupWidth(actor);
    const menuDimensions = svgDraw.drawPopup(
      diagram,
      actor,
      minMenuWidth,
      conf,
      conf.forceMenus,
      doc
    );
    if (menuDimensions.height > maxHeight) {
      maxHeight = menuDimensions.height;
    }
    if (menuDimensions.width + actor.x > maxWidth) {
      maxWidth = menuDimensions.width + actor.x;
    }
  }

  return { maxHeight: maxHeight, maxWidth: maxWidth };
};

export const setConf = function (cnf) {
  assignWithDepth(conf, cnf);

  if (cnf.fontFamily) {
    conf.actorFontFamily = conf.noteFontFamily = conf.messageFontFamily = cnf.fontFamily;
  }
  if (cnf.fontSize) {
    conf.actorFontSize = conf.noteFontSize = conf.messageFontSize = cnf.fontSize;
  }
  if (cnf.fontWeight) {
    conf.actorFontWeight = conf.noteFontWeight = conf.messageFontWeight = cnf.fontWeight;
  }
};

const actorActivations = function (actor) {
  return bounds.activations.filter(function (activation) {
    return activation.actor === actor;
  });
};

const activationBounds = function (actor, actors) {
  // handle multiple stacked activations for same actor
  const actorObj = actors[actor];
  const activations = actorActivations(actor);

  const left = activations.reduce(function (acc, activation) {
    return Math.min(acc, activation.startx);
  }, actorObj.x + actorObj.width / 2);
  const right = activations.reduce(function (acc, activation) {
    return Math.max(acc, activation.stopx);
  }, actorObj.x + actorObj.width / 2);
  return [left, right];
};

function adjustLoopHeightForWrap(loopWidths, msg, preMargin, postMargin, addLoopFn) {
  bounds.bumpVerticalPos(preMargin);
  let heightAdjust = postMargin;
  if (msg.id && msg.message && loopWidths[msg.id]) {
    const loopWidth = loopWidths[msg.id].width;
    const textConf = messageFont(conf);
    msg.message = utils.wrapLabel(`[${msg.message}]`, loopWidth - 2 * conf.wrapPadding, textConf);
    msg.width = loopWidth;
    msg.wrap = true;

    // const lines = common.splitBreaks(msg.message).length;
    const textDims = utils.calculateTextDimensions(msg.message, textConf);
    const totalOffset = Math.max(textDims.height, conf.labelBoxHeight);
    heightAdjust = postMargin + totalOffset;
    log.debug(`${totalOffset} - ${msg.message}`);
  }
  addLoopFn(msg);
  bounds.bumpVerticalPos(heightAdjust);
}

/**
 * Draws a sequenceDiagram in the tag with id: id based on the graph definition in text.
 *
 * @param _text - The text of the diagram
 * @param id - The id of the diagram which will be used as a DOM element id¨
 * @param _version - Mermaid version from package.json
 * @param diagObj - A standard diagram containing the db and the text and type etc of the diagram
 */
export const draw = function (_text: string, id: string, _version: string, diagObj: Diagram) {
  const { securityLevel, sequence } = configApi.getConfig();
  conf = sequence;
  diagObj.db.clear();
  // Parse the graph definition
  diagObj.parser.parse(_text);
  // Handle root and Document for when rendering in sandbox mode
  let sandboxElement;
  if (securityLevel === 'sandbox') {
    sandboxElement = select('#i' + id);
  }

  const root =
    securityLevel === 'sandbox'
      ? select(sandboxElement.nodes()[0].contentDocument.body)
      : select('body');
  const doc = securityLevel === 'sandbox' ? sandboxElement.nodes()[0].contentDocument : document;
  bounds.init();
  log.debug(diagObj.db);

  const diagram =
    securityLevel === 'sandbox' ? root.select(`[id="${id}"]`) : select(`[id="${id}"]`);

  // Fetch data from the parsing
  const actors = diagObj.db.getActors();
  const boxes = diagObj.db.getBoxes();
  const actorKeys = diagObj.db.getActorKeys();
  const messages = diagObj.db.getMessages();
  const title = diagObj.db.getDiagramTitle();
  const hasBoxes = diagObj.db.hasAtLeastOneBox();
  const hasBoxTitles = diagObj.db.hasAtLeastOneBoxWithTitle();
  const maxMessageWidthPerActor = getMaxMessageWidthPerActor(actors, messages, diagObj);
  conf.height = calculateActorMargins(actors, maxMessageWidthPerActor, boxes);

  svgDraw.insertComputerIcon(diagram);
  svgDraw.insertDatabaseIcon(diagram);
  svgDraw.insertClockIcon(diagram);

  if (hasBoxes) {
    bounds.bumpVerticalPos(conf.boxMargin);
    if (hasBoxTitles) {
      bounds.bumpVerticalPos(boxes[0].textMaxHeight);
    }
  }

  drawActors(diagram, actors, actorKeys, 0, conf, messages, false);
  const loopWidths = calculateLoopBounds(messages, actors, maxMessageWidthPerActor, diagObj);

  // The arrow head definition is attached to the svg once
  svgDraw.insertArrowHead(diagram);
  svgDraw.insertArrowCrossHead(diagram);
  svgDraw.insertArrowFilledHead(diagram);
  svgDraw.insertSequenceNumber(diagram);

  /**
   * @param msg - The message to draw.
   * @param verticalPos - The vertical position of the message.
   */
  function activeEnd(msg: any, verticalPos: number) {
    const activationData = bounds.endActivation(msg);
    if (activationData.starty + 18 > verticalPos) {
      activationData.starty = verticalPos - 6;
      verticalPos += 12;
    }
    svgDraw.drawActivation(
      diagram,
      activationData,
      verticalPos,
      conf,
      actorActivations(msg.from.actor).length
    );

    bounds.insert(activationData.startx, verticalPos - 10, activationData.stopx, verticalPos);
  }

  // Draw the messages/signals
  let sequenceIndex = 1;
  let sequenceIndexStep = 1;
  const messagesToDraw = [];
  messages.forEach(function (msg) {
    let loopModel, noteModel, msgModel;

    switch (msg.type) {
      case diagObj.db.LINETYPE.NOTE:
        noteModel = msg.noteModel;
        drawNote(diagram, noteModel);
        break;
      case diagObj.db.LINETYPE.ACTIVE_START:
        bounds.newActivation(msg, diagram, actors);
        break;
      case diagObj.db.LINETYPE.ACTIVE_END:
        activeEnd(msg, bounds.getVerticalPos());
        break;
      case diagObj.db.LINETYPE.LOOP_START:
        adjustLoopHeightForWrap(
          loopWidths,
          msg,
          conf.boxMargin,
          conf.boxMargin + conf.boxTextMargin,
          (message) => bounds.newLoop(message)
        );
        break;
      case diagObj.db.LINETYPE.LOOP_END:
        loopModel = bounds.endLoop();
        svgDraw.drawLoop(diagram, loopModel, 'loop', conf);
        bounds.bumpVerticalPos(loopModel.stopy - bounds.getVerticalPos());
        bounds.models.addLoop(loopModel);
        break;
      case diagObj.db.LINETYPE.RECT_START:
        adjustLoopHeightForWrap(loopWidths, msg, conf.boxMargin, conf.boxMargin, (message) =>
          bounds.newLoop(undefined, message.message)
        );
        break;
      case diagObj.db.LINETYPE.RECT_END:
        loopModel = bounds.endLoop();
        svgDraw.drawBackgroundRect(diagram, loopModel);
        bounds.models.addLoop(loopModel);
        bounds.bumpVerticalPos(loopModel.stopy - bounds.getVerticalPos());
        break;
      case diagObj.db.LINETYPE.OPT_START:
        adjustLoopHeightForWrap(
          loopWidths,
          msg,
          conf.boxMargin,
          conf.boxMargin + conf.boxTextMargin,
          (message) => bounds.newLoop(message)
        );
        break;
      case diagObj.db.LINETYPE.OPT_END:
        loopModel = bounds.endLoop();
        svgDraw.drawLoop(diagram, loopModel, 'opt', conf);
        bounds.bumpVerticalPos(loopModel.stopy - bounds.getVerticalPos());
        bounds.models.addLoop(loopModel);
        break;
      case diagObj.db.LINETYPE.ALT_START:
        adjustLoopHeightForWrap(
          loopWidths,
          msg,
          conf.boxMargin,
          conf.boxMargin + conf.boxTextMargin,
          (message) => bounds.newLoop(message)
        );
        break;
      case diagObj.db.LINETYPE.ALT_ELSE:
        adjustLoopHeightForWrap(
          loopWidths,
          msg,
          conf.boxMargin + conf.boxTextMargin,
          conf.boxMargin,
          (message) => bounds.addSectionToLoop(message)
        );
        break;
      case diagObj.db.LINETYPE.ALT_END:
        loopModel = bounds.endLoop();
        svgDraw.drawLoop(diagram, loopModel, 'alt', conf);
        bounds.bumpVerticalPos(loopModel.stopy - bounds.getVerticalPos());
        bounds.models.addLoop(loopModel);
        break;
      case diagObj.db.LINETYPE.PAR_START:
        adjustLoopHeightForWrap(
          loopWidths,
          msg,
          conf.boxMargin,
          conf.boxMargin + conf.boxTextMargin,
          (message) => bounds.newLoop(message)
        );
        break;
      case diagObj.db.LINETYPE.PAR_AND:
        adjustLoopHeightForWrap(
          loopWidths,
          msg,
          conf.boxMargin + conf.boxTextMargin,
          conf.boxMargin,
          (message) => bounds.addSectionToLoop(message)
        );
        break;
      case diagObj.db.LINETYPE.PAR_END:
        loopModel = bounds.endLoop();
        svgDraw.drawLoop(diagram, loopModel, 'par', conf);
        bounds.bumpVerticalPos(loopModel.stopy - bounds.getVerticalPos());
        bounds.models.addLoop(loopModel);
        break;
      case diagObj.db.LINETYPE.AUTONUMBER:
        sequenceIndex = msg.message.start || sequenceIndex;
        sequenceIndexStep = msg.message.step || sequenceIndexStep;
        if (msg.message.visible) {
          diagObj.db.enableSequenceNumbers();
        } else {
          diagObj.db.disableSequenceNumbers();
        }
        break;
      case diagObj.db.LINETYPE.CRITICAL_START:
        adjustLoopHeightForWrap(
          loopWidths,
          msg,
          conf.boxMargin,
          conf.boxMargin + conf.boxTextMargin,
          (message) => bounds.newLoop(message)
        );
        break;
      case diagObj.db.LINETYPE.CRITICAL_OPTION:
        adjustLoopHeightForWrap(
          loopWidths,
          msg,
          conf.boxMargin + conf.boxTextMargin,
          conf.boxMargin,
          (message) => bounds.addSectionToLoop(message)
        );
        break;
      case diagObj.db.LINETYPE.CRITICAL_END:
        loopModel = bounds.endLoop();
        svgDraw.drawLoop(diagram, loopModel, 'critical', conf);
        bounds.bumpVerticalPos(loopModel.stopy - bounds.getVerticalPos());
        bounds.models.addLoop(loopModel);
        break;
      case diagObj.db.LINETYPE.BREAK_START:
        adjustLoopHeightForWrap(
          loopWidths,
          msg,
          conf.boxMargin,
          conf.boxMargin + conf.boxTextMargin,
          (message) => bounds.newLoop(message)
        );
        break;
      case diagObj.db.LINETYPE.BREAK_END:
        loopModel = bounds.endLoop();
        svgDraw.drawLoop(diagram, loopModel, 'break', conf);
        bounds.bumpVerticalPos(loopModel.stopy - bounds.getVerticalPos());
        bounds.models.addLoop(loopModel);
        break;
      default:
        try {
          // lastMsg = msg
          msgModel = msg.msgModel;
          msgModel.starty = bounds.getVerticalPos();
          msgModel.sequenceIndex = sequenceIndex;
          msgModel.sequenceVisible = diagObj.db.showSequenceNumbers();
          const lineStartY = boundMessage(diagram, msgModel);
          messagesToDraw.push({ messageModel: msgModel, lineStartY: lineStartY });
          bounds.models.addMessage(msgModel);
        } catch (e) {
          log.error('error while drawing message', e);
        }
    }

    // Increment sequence counter if msg.type is a line (and not another event like activation or note, etc)
    if (
      [
        diagObj.db.LINETYPE.SOLID_OPEN,
        diagObj.db.LINETYPE.DOTTED_OPEN,
        diagObj.db.LINETYPE.SOLID,
        diagObj.db.LINETYPE.DOTTED,
        diagObj.db.LINETYPE.SOLID_CROSS,
        diagObj.db.LINETYPE.DOTTED_CROSS,
        diagObj.db.LINETYPE.SOLID_POINT,
        diagObj.db.LINETYPE.DOTTED_POINT,
      ].includes(msg.type)
    ) {
      sequenceIndex = sequenceIndex + sequenceIndexStep;
    }
  });

  messagesToDraw.forEach((e) => drawMessage(diagram, e.messageModel, e.lineStartY, diagObj));

  if (conf.mirrorActors) {
    // Draw actors below diagram
    bounds.bumpVerticalPos(conf.boxMargin * 2);
    drawActors(diagram, actors, actorKeys, bounds.getVerticalPos(), conf, messages, true);
    bounds.bumpVerticalPos(conf.boxMargin);
    fixLifeLineHeights(diagram, bounds.getVerticalPos());
  }

  bounds.models.boxes.forEach(function (box) {
    box.height = bounds.getVerticalPos() - box.y;
    bounds.insert(box.x, box.y, box.x + box.width, box.height);
    box.startx = box.x;
    box.starty = box.y;
    box.stopx = box.startx + box.width;
    box.stopy = box.starty + box.height;
    box.stroke = 'rgb(0,0,0, 0.5)';
    svgDraw.drawBox(diagram, box, conf);
  });

  if (hasBoxes) {
    bounds.bumpVerticalPos(conf.boxMargin);
  }

  // only draw popups for the top row of actors.
  const requiredBoxSize = drawActorsPopup(diagram, actors, actorKeys, doc);

  const { bounds: box } = bounds.getBounds();

  // Adjust line height of actor lines now that the height of the diagram is known
  log.debug('For line height fix Querying: #' + id + ' .actor-line');
  const actorLines = selectAll('#' + id + ' .actor-line');
  actorLines.attr('y2', box.stopy);

  // Make sure the height of the diagram supports long menus.
  let boxHeight = box.stopy - box.starty;
  if (boxHeight < requiredBoxSize.maxHeight) {
    boxHeight = requiredBoxSize.maxHeight;
  }

  let height = boxHeight + 2 * conf.diagramMarginY;
  if (conf.mirrorActors) {
    height = height - conf.boxMargin + conf.bottomMarginAdj;
  }

  // Make sure the width of the diagram supports wide menus.
  let boxWidth = box.stopx - box.startx;
  if (boxWidth < requiredBoxSize.maxWidth) {
    boxWidth = requiredBoxSize.maxWidth;
  }
  const width = boxWidth + 2 * conf.diagramMarginX;

  if (title) {
    diagram
      .append('text')
      .text(title)
      .attr('x', (box.stopx - box.startx) / 2 - 2 * conf.diagramMarginX)
      .attr('y', -25);
  }

  configureSvgSize(diagram, height, width, conf.useMaxWidth);

  const extraVertForTitle = title ? 40 : 0;
  diagram.attr(
    'viewBox',
    box.startx -
      conf.diagramMarginX +
      ' -' +
      (conf.diagramMarginY + extraVertForTitle) +
      ' ' +
      width +
      ' ' +
      (height + extraVertForTitle)
  );

  log.debug(`models:`, bounds.models);
};

/**
 * Retrieves the max message width of each actor, supports signals (messages, loops) and notes.
 *
 * It will enumerate each given message, and will determine its text width, in relation to the actor
 * it originates from, and destined to.
 *
 * @param actors - The actors map
 * @param messages - A list of message objects to iterate
 * @param diagObj - The diagram object.
 * @returns The max message width of each actor.
 */
function getMaxMessageWidthPerActor(
  actors: { [id: string]: any },
  messages: any[],
  diagObj: Diagram
): { [id: string]: number } {
  const maxMessageWidthPerActor = {};

  messages.forEach(function (msg) {
    if (actors[msg.to] && actors[msg.from]) {
      const actor = actors[msg.to];

      // If this is the first actor, and the message is left of it, no need to calculate the margin
      if (msg.placement === diagObj.db.PLACEMENT.LEFTOF && !actor.prevActor) {
        return;
      }

      // If this is the last actor, and the message is right of it, no need to calculate the margin
      if (msg.placement === diagObj.db.PLACEMENT.RIGHTOF && !actor.nextActor) {
        return;
      }

      const isNote = msg.placement !== undefined;
      const isMessage = !isNote;

      const textFont = isNote ? noteFont(conf) : messageFont(conf);
      const wrappedMessage = msg.wrap
        ? utils.wrapLabel(msg.message, conf.width - 2 * conf.wrapPadding, textFont)
        : msg.message;
      const messageDimensions = utils.calculateTextDimensions(wrappedMessage, textFont);
      const messageWidth = messageDimensions.width + 2 * conf.wrapPadding;

      /*
       * The following scenarios should be supported:
       *
       * - There's a message (non-note) between fromActor and toActor
       *   - If fromActor is on the right and toActor is on the left, we should
       *     define the toActor's margin
       *   - If fromActor is on the left and toActor is on the right, we should
       *     define the fromActor's margin
       * - There's a note, in which case fromActor == toActor
       *   - If the note is to the left of the actor, we should define the previous actor
       *     margin
       *   - If the note is on the actor, we should define both the previous and next actor
       *     margins, each being the half of the note size
       *   - If the note is on the right of the actor, we should define the current actor
       *     margin
       */
      if (isMessage && msg.from === actor.nextActor) {
        maxMessageWidthPerActor[msg.to] = Math.max(
          maxMessageWidthPerActor[msg.to] || 0,
          messageWidth
        );
      } else if (isMessage && msg.from === actor.prevActor) {
        maxMessageWidthPerActor[msg.from] = Math.max(
          maxMessageWidthPerActor[msg.from] || 0,
          messageWidth
        );
      } else if (isMessage && msg.from === msg.to) {
        maxMessageWidthPerActor[msg.from] = Math.max(
          maxMessageWidthPerActor[msg.from] || 0,
          messageWidth / 2
        );

        maxMessageWidthPerActor[msg.to] = Math.max(
          maxMessageWidthPerActor[msg.to] || 0,
          messageWidth / 2
        );
      } else if (msg.placement === diagObj.db.PLACEMENT.RIGHTOF) {
        maxMessageWidthPerActor[msg.from] = Math.max(
          maxMessageWidthPerActor[msg.from] || 0,
          messageWidth
        );
      } else if (msg.placement === diagObj.db.PLACEMENT.LEFTOF) {
        maxMessageWidthPerActor[actor.prevActor] = Math.max(
          maxMessageWidthPerActor[actor.prevActor] || 0,
          messageWidth
        );
      } else if (msg.placement === diagObj.db.PLACEMENT.OVER) {
        if (actor.prevActor) {
          maxMessageWidthPerActor[actor.prevActor] = Math.max(
            maxMessageWidthPerActor[actor.prevActor] || 0,
            messageWidth / 2
          );
        }

        if (actor.nextActor) {
          maxMessageWidthPerActor[msg.from] = Math.max(
            maxMessageWidthPerActor[msg.from] || 0,
            messageWidth / 2
          );
        }
      }
    }
  });

  log.debug('maxMessageWidthPerActor:', maxMessageWidthPerActor);
  return maxMessageWidthPerActor;
}

const getRequiredPopupWidth = function (actor) {
  let requiredPopupWidth = 0;
  const textFont = actorFont(conf);
  for (const key in actor.links) {
    const labelDimensions = utils.calculateTextDimensions(key, textFont);
    const labelWidth = labelDimensions.width + 2 * conf.wrapPadding + 2 * conf.boxMargin;
    if (requiredPopupWidth < labelWidth) {
      requiredPopupWidth = labelWidth;
    }
  }

  return requiredPopupWidth;
};

/**
 * This will calculate the optimal margin for each given actor,
 * for a given actor → messageWidth map.
 *
 * An actor's margin is determined by the width of the actor, the width of the largest message that
 * originates from it, and the configured conf.actorMargin.
 *
 * @param actors - The actors map to calculate margins for
 * @param actorToMessageWidth - A map of actor key → max message width it holds
 * @param boxes - The boxes around the actors if any
 */
function calculateActorMargins(
  actors: { [id: string]: any },
  actorToMessageWidth: ReturnType<typeof getMaxMessageWidthPerActor>,
  boxes
) {
  let maxHeight = 0;
  Object.keys(actors).forEach((prop) => {
    const actor = actors[prop];
    if (actor.wrap) {
      actor.description = utils.wrapLabel(
        actor.description,
        conf.width - 2 * conf.wrapPadding,
        actorFont(conf)
      );
    }
    const actDims = utils.calculateTextDimensions(actor.description, actorFont(conf));
    actor.width = actor.wrap
      ? conf.width
      : Math.max(conf.width, actDims.width + 2 * conf.wrapPadding);

    actor.height = actor.wrap ? Math.max(actDims.height, conf.height) : conf.height;
    maxHeight = Math.max(maxHeight, actor.height);
  });

  for (const actorKey in actorToMessageWidth) {
    const actor = actors[actorKey];

    if (!actor) {
      continue;
    }

    const nextActor = actors[actor.nextActor];

    // No need to space out an actor that doesn't have a next link
    if (!nextActor) {
      const messageWidth = actorToMessageWidth[actorKey];
      const actorWidth = messageWidth + conf.actorMargin - actor.width / 2;
      actor.margin = Math.max(actorWidth, conf.actorMargin);
      continue;
    }

    const messageWidth = actorToMessageWidth[actorKey];
    const actorWidth = messageWidth + conf.actorMargin - actor.width / 2 - nextActor.width / 2;

    actor.margin = Math.max(actorWidth, conf.actorMargin);
  }

  let maxBoxHeight = 0;
  boxes.forEach((box) => {
    const textFont = messageFont(conf);
    let totalWidth = box.actorKeys.reduce((total, aKey) => {
      return (total += actors[aKey].width + (actors[aKey].margin || 0));
    }, 0);

    totalWidth -= 2 * conf.boxTextMargin;
    if (box.wrap) {
      box.name = utils.wrapLabel(box.name, totalWidth - 2 * conf.wrapPadding, textFont);
    }

    const boxMsgDimensions = utils.calculateTextDimensions(box.name, textFont);
    maxBoxHeight = Math.max(boxMsgDimensions.height, maxBoxHeight);
    const minWidth = Math.max(totalWidth, boxMsgDimensions.width + 2 * conf.wrapPadding);
    box.margin = conf.boxTextMargin;
    if (totalWidth < minWidth) {
      const missing = (minWidth - totalWidth) / 2;
      box.margin += missing;
    }
  });
  boxes.forEach((box) => (box.textMaxHeight = maxBoxHeight));

  return Math.max(maxHeight, conf.height);
}

const buildNoteModel = function (msg, actors, diagObj) {
  const startx = actors[msg.from].x;
  const stopx = actors[msg.to].x;
  const shouldWrap = msg.wrap && msg.message;

  let textDimensions = utils.calculateTextDimensions(
    shouldWrap ? utils.wrapLabel(msg.message, conf.width, noteFont(conf)) : msg.message,
    noteFont(conf)
  );
  const noteModel = {
    width: shouldWrap
      ? conf.width
      : Math.max(conf.width, textDimensions.width + 2 * conf.noteMargin),
    height: 0,
    startx: actors[msg.from].x,
    stopx: 0,
    starty: 0,
    stopy: 0,
    message: msg.message,
  };
  if (msg.placement === diagObj.db.PLACEMENT.RIGHTOF) {
    noteModel.width = shouldWrap
      ? Math.max(conf.width, textDimensions.width)
      : Math.max(
          actors[msg.from].width / 2 + actors[msg.to].width / 2,
          textDimensions.width + 2 * conf.noteMargin
        );
    noteModel.startx = startx + (actors[msg.from].width + conf.actorMargin) / 2;
  } else if (msg.placement === diagObj.db.PLACEMENT.LEFTOF) {
    noteModel.width = shouldWrap
      ? Math.max(conf.width, textDimensions.width + 2 * conf.noteMargin)
      : Math.max(
          actors[msg.from].width / 2 + actors[msg.to].width / 2,
          textDimensions.width + 2 * conf.noteMargin
        );
    noteModel.startx = startx - noteModel.width + (actors[msg.from].width - conf.actorMargin) / 2;
  } else if (msg.to === msg.from) {
    textDimensions = utils.calculateTextDimensions(
      shouldWrap
        ? utils.wrapLabel(msg.message, Math.max(conf.width, actors[msg.from].width), noteFont(conf))
        : msg.message,
      noteFont(conf)
    );
    noteModel.width = shouldWrap
      ? Math.max(conf.width, actors[msg.from].width)
      : Math.max(actors[msg.from].width, conf.width, textDimensions.width + 2 * conf.noteMargin);
    noteModel.startx = startx + (actors[msg.from].width - noteModel.width) / 2;
  } else {
    noteModel.width =
      Math.abs(startx + actors[msg.from].width / 2 - (stopx + actors[msg.to].width / 2)) +
      conf.actorMargin;
    noteModel.startx =
      startx < stopx
        ? startx + actors[msg.from].width / 2 - conf.actorMargin / 2
        : stopx + actors[msg.to].width / 2 - conf.actorMargin / 2;
  }
  if (shouldWrap) {
    noteModel.message = utils.wrapLabel(
      msg.message,
      noteModel.width - 2 * conf.wrapPadding,
      noteFont(conf)
    );
  }
  log.debug(
    `NM:[${noteModel.startx},${noteModel.stopx},${noteModel.starty},${noteModel.stopy}:${noteModel.width},${noteModel.height}=${msg.message}]`
  );
  return noteModel;
};

const buildMessageModel = function (msg, actors, diagObj) {
  let process = false;
  if (
    [
      diagObj.db.LINETYPE.SOLID_OPEN,
      diagObj.db.LINETYPE.DOTTED_OPEN,
      diagObj.db.LINETYPE.SOLID,
      diagObj.db.LINETYPE.DOTTED,
      diagObj.db.LINETYPE.SOLID_CROSS,
      diagObj.db.LINETYPE.DOTTED_CROSS,
      diagObj.db.LINETYPE.SOLID_POINT,
      diagObj.db.LINETYPE.DOTTED_POINT,
    ].includes(msg.type)
  ) {
    process = true;
  }
  if (!process) {
    return {};
  }
  const fromBounds = activationBounds(msg.from, actors);
  const toBounds = activationBounds(msg.to, actors);
  const fromIdx = fromBounds[0] <= toBounds[0] ? 1 : 0;
  const toIdx = fromBounds[0] < toBounds[0] ? 0 : 1;
  const allBounds = [...fromBounds, ...toBounds];
  const boundedWidth = Math.abs(toBounds[toIdx] - fromBounds[fromIdx]);
  if (msg.wrap && msg.message) {
    msg.message = utils.wrapLabel(
      msg.message,
      Math.max(boundedWidth + 2 * conf.wrapPadding, conf.width),
      messageFont(conf)
    );
  }
  const msgDims = utils.calculateTextDimensions(msg.message, messageFont(conf));

  return {
    width: Math.max(
      msg.wrap ? 0 : msgDims.width + 2 * conf.wrapPadding,
      boundedWidth + 2 * conf.wrapPadding,
      conf.width
    ),
    height: 0,
    startx: fromBounds[fromIdx],
    stopx: toBounds[toIdx],
    starty: 0,
    stopy: 0,
    message: msg.message,
    type: msg.type,
    wrap: msg.wrap,
    fromBounds: Math.min.apply(null, allBounds),
    toBounds: Math.max.apply(null, allBounds),
  };
};

const calculateLoopBounds = function (messages, actors, _maxWidthPerActor, diagObj) {
  const loops = {};
  const stack = [];
  let current, noteModel, msgModel;

  messages.forEach(function (msg) {
    msg.id = utils.random({ length: 10 });
    switch (msg.type) {
      case diagObj.db.LINETYPE.LOOP_START:
      case diagObj.db.LINETYPE.ALT_START:
      case diagObj.db.LINETYPE.OPT_START:
      case diagObj.db.LINETYPE.PAR_START:
      case diagObj.db.LINETYPE.CRITICAL_START:
      case diagObj.db.LINETYPE.BREAK_START:
        stack.push({
          id: msg.id,
          msg: msg.message,
          from: Number.MAX_SAFE_INTEGER,
          to: Number.MIN_SAFE_INTEGER,
          width: 0,
        });
        break;
      case diagObj.db.LINETYPE.ALT_ELSE:
      case diagObj.db.LINETYPE.PAR_AND:
      case diagObj.db.LINETYPE.CRITICAL_OPTION:
        if (msg.message) {
          current = stack.pop();
          loops[current.id] = current;
          loops[msg.id] = current;
          stack.push(current);
        }
        break;
      case diagObj.db.LINETYPE.LOOP_END:
      case diagObj.db.LINETYPE.ALT_END:
      case diagObj.db.LINETYPE.OPT_END:
      case diagObj.db.LINETYPE.PAR_END:
      case diagObj.db.LINETYPE.CRITICAL_END:
      case diagObj.db.LINETYPE.BREAK_END:
        current = stack.pop();
        loops[current.id] = current;
        break;
      case diagObj.db.LINETYPE.ACTIVE_START:
        {
          const actorRect = actors[msg.from ? msg.from.actor : msg.to.actor];
          const stackedSize = actorActivations(msg.from ? msg.from.actor : msg.to.actor).length;
          const x =
            actorRect.x + actorRect.width / 2 + ((stackedSize - 1) * conf.activationWidth) / 2;
          const toAdd = {
            startx: x,
            stopx: x + conf.activationWidth,
            actor: msg.from.actor,
            enabled: true,
          };
          bounds.activations.push(toAdd);
        }
        break;
      case diagObj.db.LINETYPE.ACTIVE_END:
        {
          const lastActorActivationIdx = bounds.activations
            .map((a) => a.actor)
            .lastIndexOf(msg.from.actor);
          delete bounds.activations.splice(lastActorActivationIdx, 1)[0];
        }
        break;
    }
    const isNote = msg.placement !== undefined;
    if (isNote) {
      noteModel = buildNoteModel(msg, actors, diagObj);
      msg.noteModel = noteModel;
      stack.forEach((stk) => {
        current = stk;
        current.from = Math.min(current.from, noteModel.startx);
        current.to = Math.max(current.to, noteModel.startx + noteModel.width);
        current.width =
          Math.max(current.width, Math.abs(current.from - current.to)) - conf.labelBoxWidth;
      });
    } else {
      msgModel = buildMessageModel(msg, actors, diagObj);
      msg.msgModel = msgModel;
      if (msgModel.startx && msgModel.stopx && stack.length > 0) {
        stack.forEach((stk) => {
          current = stk;
          if (msgModel.startx === msgModel.stopx) {
            const from = actors[msg.from];
            const to = actors[msg.to];
            current.from = Math.min(
              from.x - msgModel.width / 2,
              from.x - from.width / 2,
              current.from
            );
            current.to = Math.max(to.x + msgModel.width / 2, to.x + from.width / 2, current.to);
            current.width =
              Math.max(current.width, Math.abs(current.to - current.from)) - conf.labelBoxWidth;
          } else {
            current.from = Math.min(msgModel.startx, current.from);
            current.to = Math.max(msgModel.stopx, current.to);
            current.width = Math.max(current.width, msgModel.width) - conf.labelBoxWidth;
          }
        });
      }
    }
  });
  bounds.activations = [];
  log.debug('Loop type widths:', loops);
  return loops;
};

export default {
  bounds,
  drawActors,
  drawActorsPopup,
  setConf,
  draw,
};<|MERGE_RESOLUTION|>--- conflicted
+++ resolved
@@ -1,25 +1,14 @@
 // @ts-nocheck TODO: fix file
 import { select, selectAll } from 'd3';
-<<<<<<< HEAD
-import svgDraw, { drawText, fixLifeLineHeights } from './svgDraw';
-import { log } from '../../logger';
-import common from '../common/common';
-import * as svgDrawCommon from '../common/svgDrawCommon';
-import * as configApi from '../../config';
-import assignWithDepth from '../../assignWithDepth';
-import utils from '../../utils';
-import { configureSvgSize } from '../../setupGraphViewbox';
-import { Diagram } from '../../Diagram';
-=======
 import svgDraw, { drawText, fixLifeLineHeights } from './svgDraw.js';
 import { log } from '../../logger.js';
 import common from '../common/common.js';
+import * as svgDrawCommon from '../common/svgDrawCommon';
 import * as configApi from '../../config.js';
 import assignWithDepth from '../../assignWithDepth.js';
 import utils from '../../utils.js';
 import { configureSvgSize } from '../../setupGraphViewbox.js';
 import { Diagram } from '../../Diagram.js';
->>>>>>> bf379565
 
 let conf = {};
 
