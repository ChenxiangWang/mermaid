--- conflicted
+++ resolved
@@ -14,12 +14,8 @@
   clear as commonClear,
   setDiagramTitle,
   getDiagramTitle,
-<<<<<<< HEAD
 } from '../common/commonDb.js';
-=======
-} from '../../commonDb.js';
 import { ClassMember } from './classTypes.js';
->>>>>>> f707dafc
 import type {
   ClassRelation,
   ClassNode,
