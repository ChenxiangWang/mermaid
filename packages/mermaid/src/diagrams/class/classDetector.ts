--- conflicted
+++ resolved
@@ -1,18 +1,12 @@
 import type { DiagramDetector, ExternalDiagramDefinition } from '../../diagram-api/types';
 
-<<<<<<< HEAD
 const id = 'class';
 
 const detector: DiagramDetector = (txt, config) => {
-  // If we have confgured to use dagre-wrapper then we should never return true in this function
-  if (config?.class?.defaultRenderer === 'dagre-wrapper') return false;
-=======
-export const classDetector: DiagramDetector = (txt, config) => {
   // If we have configured to use dagre-wrapper then we should never return true in this function
   if (config?.class?.defaultRenderer === 'dagre-wrapper') {
     return false;
   }
->>>>>>> 09ed41b7
   // We have not opted to use the new renderer so we should return true if we detect a class diagram
   return txt.match(/^\s*classDiagram/) !== null;
 };
