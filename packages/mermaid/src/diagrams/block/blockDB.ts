import clone from 'lodash-es/clone.js';
import * as configApi from '../../config.js';
<<<<<<< HEAD
import type { DiagramDB } from '../../diagram-api/types.js';
import { log } from '../../logger.js';
import { clear as commonClear } from '../common/commonDb.js';
import type { Block, ClassDef } from './blockTypes.js';
=======
import { getConfig } from '../../diagram-api/diagramAPI.js';
import { clear as commonClear } from '../common/commonDb.js';
import { log } from '../../logger.js';
import clone from 'lodash-es/clone.js';
import common from '../common/common.js';
>>>>>>> 87440086

// Initialize the node database for simple lookups
let blockDatabase: Map<string, Block> = new Map();
let edgeList: Block[] = [];
let edgeCount: Map<string, number> = new Map();

const COLOR_KEYWORD = 'color';
const FILL_KEYWORD = 'fill';
const BG_FILL = 'bgFill';
const STYLECLASS_SEP = ',';
const config = getConfig();

let classes: Map<string, ClassDef> = new Map();

const sanitizeText = (txt:string) => common.sanitizeText(txt, config);

/**
 * Called when the parser comes across a (style) class definition
 * @example classDef my-style fill:#f96;
 *
 * @param id - the id of this (style) class
 * @param styleAttributes - the string with 1 or more style attributes (each separated by a comma)
 */
export const addStyleClass = function (id: string, styleAttributes = '') {
  // create a new style class object with this id
  let foundClass = classes.get(id);
  if (!foundClass) {
    foundClass = { id: id, styles: [], textStyles: [] };
    classes.set(id, foundClass); // This is a classDef
  }
  if (styleAttributes !== undefined && styleAttributes !== null) {
    styleAttributes.split(STYLECLASS_SEP).forEach((attrib) => {
      // remove any trailing ;
      const fixedAttrib = attrib.replace(/([^;]*);/, '$1').trim();

      // replace some style keywords
      if (attrib.match(COLOR_KEYWORD)) {
        const newStyle1 = fixedAttrib.replace(FILL_KEYWORD, BG_FILL);
        const newStyle2 = newStyle1.replace(COLOR_KEYWORD, FILL_KEYWORD);
        foundClass.textStyles.push(newStyle2);
      }
      foundClass.styles.push(fixedAttrib);
    });
  }
};

/**
 * Called when the parser comes across a style definition
 * @example style my-block-id fill:#f96;
 *
 * @param id - the id of the block to style
 * @param styles - the string with 1 or more style attributes (each separated by a comma)
 */
export const addStyle2Node = function (id: string, styles = '') {
  const foundBlock = blockDatabase.get(id)!;
  if (styles !== undefined && styles !== null) {
    foundBlock.styles = styles.split(STYLECLASS_SEP);
  }
};

/**
 * Add a CSS/style class to the block with the given id.
 * If the block isn't already in the list of known blocks, add it.
 * Might be called by parser when a CSS/style class should be applied to a block
 *
 * @param itemIds - The id or a list of ids of the item(s) to apply the css class to
 * @param cssClassName - CSS class name
 */
export const setCssClass = function (itemIds: string, cssClassName: string) {
  itemIds.split(',').forEach(function (id: string) {
    let foundBlock = blockDatabase.get(id);
    if (foundBlock === undefined) {
      const trimmedId = id.trim();
      foundBlock = { id: trimmedId, type: 'na', children: [] } as Block;
      blockDatabase.set(trimmedId, foundBlock);
    }
    if (!foundBlock.classes) {
      foundBlock.classes = [];
    }
    foundBlock.classes.push(cssClassName);
  });
};

const populateBlockDatabase = (_blockList: Block[] | Block[][], parent: Block): void => {
  const blockList = _blockList.flat();
  const children = [];
  for (const block of blockList) {
    if (block.label) {
        block.label = sanitizeText(block.label);
    }
    if (block.type === 'classDef') {
      addStyleClass(block.id, block.css);
      continue;
    }
    if (block.type === 'applyClass') {
      setCssClass(block.id, block?.styleClass || '');
      continue;
    }
    if (block.type === 'applyStyles') {
      if (block?.stylesStr) {
        addStyle2Node(block.id, block?.stylesStr);
      }
      continue;
    }
    if (block.type === 'column-setting') {
      parent.columns = block.columns || -1;
    } else if (block.type === 'edge') {
      const count = (edgeCount.get(block.id) ?? 0) + 1;
      edgeCount.set(block.id, count);
      block.id = count + '-' + block.id;
      edgeList.push(block);
    } else {
      if (!block.label) {
        if (block.type === 'composite') {
          block.label = '';
          // log.debug('abc89 composite', block);
        } else {
          block.label = block.id;
        }
      }
      const existingBlock = blockDatabase.get(block.id);

      if (existingBlock === undefined) {
        blockDatabase.set(block.id, block);
      } else {
        // Add newer relevant data to aggregated node
        if (block.type !== 'na') {
          existingBlock.type = block.type;
        }
        if (block.label !== block.id) {
          existingBlock.label = block.label;
        }
      }

      if (block.children) {
        populateBlockDatabase(block.children, block);
      }
      if (block.type === 'space') {
        // log.debug('abc95 space', block);
        const w = block.width || 1;
        for (let j = 0; j < w; j++) {
          const newBlock = clone(block);
          newBlock.id = newBlock.id + '-' + j;
          blockDatabase.set(newBlock.id, newBlock);
          children.push(newBlock);
        }
      } else if (existingBlock === undefined) {
        children.push(block);
      }
    }
  }
  parent.children = children;
};

let blocks: Block[] = [];
let rootBlock = { id: 'root', type: 'composite', children: [], columns: -1 } as Block;

const clear = (): void => {
  log.debug('Clear called');
  commonClear();
  rootBlock = { id: 'root', type: 'composite', children: [], columns: -1 } as Block;
  blockDatabase = new Map([['root', rootBlock]]);
  blocks = [] as Block[];
  classes = new Map();

  edgeList = [];
  edgeCount = new Map();
};

export function typeStr2Type(typeStr: string) {
  log.debug('typeStr2Type', typeStr);
  switch (typeStr) {
    case '[]':
      return 'square';
    case '()':
      log.debug('we have a round');
      return 'round';
    case '(())':
      return 'circle';
    case '>]':
      return 'rect_left_inv_arrow';
    case '{}':
      return 'diamond';
    case '{{}}':
      return 'hexagon';
    case '([])':
      return 'stadium';
    case '[[]]':
      return 'subroutine';
    case '[()]':
      return 'cylinder';
    case '((()))':
      return 'doublecircle';
    case '[//]':
      return 'lean_right';
    case '[\\\\]':
      return 'lean_left';
    case '[/\\]':
      return 'trapezoid';
    case '[\\/]':
      return 'inv_trapezoid';
    case '<[]>':
      return 'block_arrow';
    default:
      return 'na';
  }
}

export function edgeTypeStr2Type(typeStr: string): string {
  log.debug('typeStr2Type', typeStr);
  switch (typeStr) {
    case '==':
      return 'thick';
    default:
      return 'normal';
  }
}

export function edgeStrToEdgeData(typeStr: string): string {
  switch (typeStr.trim()) {
    case '--x':
      return 'arrow_cross';
    case '--o':
      return 'arrow_circle';
    default:
      return 'arrow_point';
  }
}

let cnt = 0;
export const generateId = () => {
  cnt++;
  return 'id-' + Math.random().toString(36).substr(2, 12) + '-' + cnt;
};

const setHierarchy = (block: Block[]): void => {
  rootBlock.children = block;
  populateBlockDatabase(block, rootBlock);
  blocks = rootBlock.children;
};

const getColumns = (blockId: string): number => {
  const block = blockDatabase.get(blockId);
  if (!block) {
    return -1;
  }
  if (block.columns) {
    return block.columns;
  }
  if (!block.children) {
    return -1;
  }
  return block.children.length;
};

/**
 * Returns all the blocks as a flat array
 * @returns
 */
const getBlocksFlat = () => {
  return [...blockDatabase.values()];
};
/**
 * Returns the hierarchy of blocks
 * @returns
 */
const getBlocks = () => {
  return blocks || [];
};

const getEdges = () => {
  return edgeList;
};
const getBlock = (id: string) => {
  return blockDatabase.get(id);
};

const setBlock = (block: Block) => {
  blockDatabase.set(block.id, block);
};

const getLogger = () => console;

/**
 * Return all of the style classes
 */
export const getClasses = function () {
  return classes;
};

const db = {
  getConfig: () => configApi.getConfig().block,
  typeStr2Type: typeStr2Type,
  edgeTypeStr2Type: edgeTypeStr2Type,
  edgeStrToEdgeData,
  getLogger,
  getBlocksFlat,
  getBlocks,
  getEdges,
  setHierarchy,
  getBlock,
  setBlock,
  getColumns,
  getClasses,
  clear,
  generateId,
} as const;

export type BlockDB = typeof db & DiagramDB;
export default db;<|MERGE_RESOLUTION|>--- conflicted
+++ resolved
@@ -1,17 +1,11 @@
 import clone from 'lodash-es/clone.js';
 import * as configApi from '../../config.js';
-<<<<<<< HEAD
+import { getConfig } from '../../diagram-api/diagramAPI.js';
 import type { DiagramDB } from '../../diagram-api/types.js';
 import { log } from '../../logger.js';
+import common from '../common/common.js';
 import { clear as commonClear } from '../common/commonDb.js';
 import type { Block, ClassDef } from './blockTypes.js';
-=======
-import { getConfig } from '../../diagram-api/diagramAPI.js';
-import { clear as commonClear } from '../common/commonDb.js';
-import { log } from '../../logger.js';
-import clone from 'lodash-es/clone.js';
-import common from '../common/common.js';
->>>>>>> 87440086
 
 // Initialize the node database for simple lookups
 let blockDatabase: Map<string, Block> = new Map();
@@ -26,7 +20,7 @@
 
 let classes: Map<string, ClassDef> = new Map();
 
-const sanitizeText = (txt:string) => common.sanitizeText(txt, config);
+const sanitizeText = (txt: string) => common.sanitizeText(txt, config);
 
 /**
  * Called when the parser comes across a (style) class definition
@@ -100,7 +94,7 @@
   const children = [];
   for (const block of blockList) {
     if (block.label) {
-        block.label = sanitizeText(block.label);
+      block.label = sanitizeText(block.label);
     }
     if (block.type === 'classDef') {
       addStyleClass(block.id, block.css);
