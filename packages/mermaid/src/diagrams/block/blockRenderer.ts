import { select as d3select } from 'd3';
import type { Diagram } from '../../Diagram.js';
import * as configApi from '../../config.js';
import insertMarkers from '../../dagre-wrapper/markers.js';
import { log } from '../../logger.js';
import { configureSvgSize } from '../../setupGraphViewbox.js';
import type { BlockDB } from './blockDB.js';
import { layout } from './layout.js';
import { calculateBlockSizes, insertBlocks, insertEdges } from './renderHelpers.js';

/**
 * Returns the all the styles from classDef statements in the graph definition.
 *
 * @param text - The text with the classes
 * @param diagObj - The diagram object
 * @returns ClassDef - The styles
 */
export const getClasses = function (text: any, diagObj: any) {
  return diagObj.db.getClasses();
};

export const draw = async function (
  text: string,
  id: string,
  _version: string,
  diagObj: Diagram
): Promise<void> {
  const { securityLevel, block: conf } = configApi.getConfig();
  const db = diagObj.db as BlockDB;
  let sandboxElement: any;
  if (securityLevel === 'sandbox') {
    sandboxElement = d3select('#i' + id);
  }
  const root =
    securityLevel === 'sandbox'
      ? d3select<HTMLBodyElement, unknown>(sandboxElement.nodes()[0].contentDocument.body)
      : d3select<HTMLBodyElement, unknown>('body');

  const svg =
    securityLevel === 'sandbox'
      ? root.select<SVGSVGElement>(`[id="${id}"]`)
      : d3select<SVGSVGElement, unknown>(`[id="${id}"]`);

  // Define the supported markers for the diagram
  const markers = ['point', 'circle', 'cross'];

  // Add the marker definitions to the svg as marker tags
  // insertMarkers(svg, markers, diagObj.type, diagObj.arrowMarkerAbsolute);
  // insertMarkers(svg, markers, diagObj.type, true);
  insertMarkers(svg, markers, diagObj.type, id);

  const bl = db.getBlocks();
  const blArr = db.getBlocksFlat();
  const edges = db.getEdges();

  const nodes = svg.insert('g').attr('class', 'block');
  await calculateBlockSizes(nodes, bl, db);
  const bounds = layout(db);
  await insertBlocks(nodes, bl, db);
  await insertEdges(nodes, edges, blArr, db, id);

  // log.debug('Here', bl);

  // Establish svg dimensions and get width and height
  //
  // const bounds2 = nodes.node().getBoundingClientRect();
  // Why, oh why ????
  if (bounds) {
    const bounds2 = bounds;
    const magicFactor = Math.max(1, Math.round(0.125 * (bounds2.width / bounds2.height)));
    const height = bounds2.height + magicFactor + 10;
    const width = bounds2.width + 10;
    const { useMaxWidth } = conf!;
    configureSvgSize(svg, height, width, !!useMaxWidth);
    log.debug('Here Bounds', bounds, bounds2);
    svg.attr(
      'viewBox',
      `${bounds2.x - 5} ${bounds2.y - 5} ${bounds2.width + 10} ${bounds2.height + 10}`
    );
  }
<<<<<<< HEAD

  // Get color scheme for the graph
  // const colorScheme = d3scaleOrdinal(d3schemeTableau10);
=======
>>>>>>> f3a65f31
};

export default {
  draw,
  getClasses,
};<|MERGE_RESOLUTION|>--- conflicted
+++ resolved
@@ -78,12 +78,6 @@
       `${bounds2.x - 5} ${bounds2.y - 5} ${bounds2.width + 10} ${bounds2.height + 10}`
     );
   }
-<<<<<<< HEAD
-
-  // Get color scheme for the graph
-  // const colorScheme = d3scaleOrdinal(d3schemeTableau10);
-=======
->>>>>>> f3a65f31
 };
 
 export default {
