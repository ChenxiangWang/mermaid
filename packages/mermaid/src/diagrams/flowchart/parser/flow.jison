/** mermaid
 *  https://mermaidjs.github.io/
 *  (c) 2015 Knut Sveidqvist
 *  MIT license.
 */

/* lexical grammar */
%lex
%x string
%x md_string
%x acc_title
%x acc_descr
%x acc_descr_multiline
%x dir
%x vertex
%x text
%x ellipseText
%x trapText
%x edgeText
%x thickEdgeText
%x dottedEdgeText
%x click
%x href
%x callbackname
%x callbackargs

%%
accTitle\s*":"\s*                               { this.begin("acc_title");return 'acc_title'; }
<acc_title>(?!\n|;|#)*[^\n]*                    { this.popState(); return "acc_title_value"; }
accDescr\s*":"\s*                               { this.begin("acc_descr");return 'acc_descr'; }
<acc_descr>(?!\n|;|#)*[^\n]*                    { this.popState(); return "acc_descr_value"; }
accDescr\s*"{"\s*                               { this.begin("acc_descr_multiline");}
<acc_descr_multiline>[\}]                       { this.popState(); }
<acc_descr_multiline>[^\}]*                     return "acc_descr_multiline_value";
// <acc_descr_multiline>.*[^\n]*                {  return "acc_descr_line"}

/*
---interactivity command---
'call' adds a callback to the specified node. 'call' can only be specified when
the line was introduced with 'click'.
'call <callbackname>(<args>)' attaches the function 'callbackname' with the specified
arguments to the node that was specified by 'click'.
Function arguments are optional: 'call <callbackname>()' simply executes 'callbackname' without any arguments.
*/
"call"[\s]+             this.begin("callbackname");
<callbackname>\([\s]*\) this.popState();
<callbackname>\(        this.popState(); this.begin("callbackargs");
<callbackname>[^(]*     return 'CALLBACKNAME';
<callbackargs>\)        this.popState();
<callbackargs>[^)]*     return 'CALLBACKARGS';

<md_string>[^`"]+       { return "MD_STR";}
<md_string>[`]["]       { this.popState();}
<*>["][`]               { this.begin("md_string");}
<string>[^"]+           return "STR";
<string>["]             this.popState();
<*>["]                  this.pushState("string");
"style"                 return 'STYLE';
"default"               return 'DEFAULT';
"linkStyle"             return 'LINKSTYLE';
"interpolate"           return 'INTERPOLATE';
"classDef"              return 'CLASSDEF';
"class"                 return 'CLASS';

/*
---interactivity command---
'href' adds a link to the specified node. 'href' can only be specified when the
line was introduced with 'click'.
'href "<link>"' attaches the specified link to the node that was specified by 'click'.
*/
"href"[\s]                  return 'HREF';


/*
'click' is the keyword to introduce a line that contains interactivity commands.
'click' must be followed by an existing node-id. All commands are attached to
that id.
'click <id>' can be followed by href or call commands in any desired order
*/
"click"[\s]+             this.begin("click");
<click>[\s\n]            this.popState();
<click>[^\s\n]*          return 'CLICK';

"flowchart-elk"          {if(yy.lex.firstGraph()){this.begin("dir");}  return 'GRAPH';}
"graph"                  {if(yy.lex.firstGraph()){this.begin("dir");}  return 'GRAPH';}
"flowchart"              {if(yy.lex.firstGraph()){this.begin("dir");}  return 'GRAPH';}
"subgraph"               return 'subgraph';
"end"\b\s*               return 'end';

"_self"                  return 'LINK_TARGET';
"_blank"                 return 'LINK_TARGET';
"_parent"                return 'LINK_TARGET';
"_top"                   return 'LINK_TARGET';

<dir>(\r?\n)*\s*\n       { this.popState();  return 'NODIR'; }
<dir>\s*"LR"             { this.popState();  return 'DIR'; }
<dir>\s*"RL"             { this.popState();  return 'DIR'; }
<dir>\s*"TB"             { this.popState();  return 'DIR'; }
<dir>\s*"BT"             { this.popState();  return 'DIR'; }
<dir>\s*"TD"             { this.popState();  return 'DIR'; }
<dir>\s*"BR"             { this.popState();  return 'DIR'; }
<dir>\s*"<"              { this.popState();  return 'DIR'; }
<dir>\s*">"              { this.popState();  return 'DIR'; }
<dir>\s*"^"              { this.popState();  return 'DIR'; }
<dir>\s*"v"              { this.popState();  return 'DIR'; }

.*direction\s+TB[^\n]*       return 'direction_tb';
.*direction\s+BT[^\n]*       return 'direction_bt';
.*direction\s+RL[^\n]*       return 'direction_rl';
.*direction\s+LR[^\n]*       return 'direction_lr';

[0-9]+                       return 'NUM';
\#                           return 'BRKT';
":::"                        return 'STYLE_SEPARATOR';
":"                          return 'COLON';
"&"                          return 'AMP';
";"                          return 'SEMI';
","                          return 'COMMA';
"*"                          return 'MULT';

<INITIAL,edgeText>\s*[xo<]?\-\-+[-xo>]\s*          { this.popState(); return 'LINK'; }
<INITIAL>\s*[xo<]?\-\-\s*                          { this.pushState("edgeText"); return 'START_LINK'; }
<edgeText>[^-]|\-(?!\-)+                           return 'EDGE_TEXT';

<INITIAL,thickEdgeText>\s*[xo<]?\=\=+[=xo>]\s*      { this.popState(); return 'LINK'; }
<INITIAL>\s*[xo<]?\=\=\s*                           { this.pushState("thickEdgeText"); return 'START_LINK'; }
<thickEdgeText>[^=]|\=(?!=)                         return 'EDGE_TEXT';

<INITIAL,dottedEdgeText>\s*[xo<]?\-?\.+\-[xo>]?\s*   { this.popState(); return 'LINK'; }
<INITIAL>\s*[xo<]?\-\.\s*                            { this.pushState("dottedEdgeText"); return 'START_LINK'; }
<dottedEdgeText>[^\.]|\.(?!-)                        return 'EDGE_TEXT';


<*>\s*\~\~[\~]+\s*              return 'LINK';

<ellipseText>[-/\)][\)]         { this.popState(); return '-)'; }
<ellipseText>[^\(\)\[\]\{\}]|-\!\)+       return "TEXT"
<*>"(-"                         { this.pushState("ellipseText"); return '(-'; }

<text>"])"                { this.popState(); return 'STADIUMEND'; }
<*>"(["                   { this.pushState("text"); return 'STADIUMSTART'; }

<text>"]]"                { this.popState(); return 'SUBROUTINEEND'; }
<*>"[["                   { this.pushState("text"); return 'SUBROUTINESTART'; }

"[|"                      { return 'VERTEX_WITH_PROPS_START'; }

\>                    { this.pushState("text"); return 'TAGEND'; }

<text>")]"                { this.popState(); return 'CYLINDEREND'; }
<*>"[("                   { this.pushState("text") ;return 'CYLINDERSTART'; }

<text>")))"               { this.popState(); return 'DOUBLECIRCLEEND'; }
<*>"((("                  { this.pushState("text"); return 'DOUBLECIRCLESTART'; }

<trapText>[\\(?=\])][\]]  { this.popState(); return 'TRAPEND'; }
<trapText>\/(?=\])\]     { this.popState(); return 'INVTRAPEND'; }
<trapText>\/(?!\])|\\(?!\])|[^\\\[\]\(\)\{\}\/]+        return 'TEXT';
<*>"[/"                   { this.pushState("trapText"); return 'TRAPSTART'; }

<*>"[\\"                 { this.pushState("trapText"); return 'INVTRAPSTART'; }


"<"                   return 'TAGSTART';
">"                   return 'TAGEND';
"^"                   return 'UP';
"\|"                  return 'SEP';
"v"                   return 'DOWN';
"*"                   return 'MULT';
"#"                   return 'BRKT';
"&"                   return 'AMP';
([A-Za-z0-9!"\#$%&'*+\.`?\\_\/]|\-(?=[^\>\-\.])|=(?!=))+  return 'NODE_STRING';
"-"                   return 'MINUS'
[\u00AA\u00B5\u00BA\u00C0-\u00D6\u00D8-\u00F6]|
[\u00F8-\u02C1\u02C6-\u02D1\u02E0-\u02E4\u02EC\u02EE\u0370-\u0374\u0376\u0377]|
[\u037A-\u037D\u0386\u0388-\u038A\u038C\u038E-\u03A1\u03A3-\u03F5]|
[\u03F7-\u0481\u048A-\u0527\u0531-\u0556\u0559\u0561-\u0587\u05D0-\u05EA]|
[\u05F0-\u05F2\u0620-\u064A\u066E\u066F\u0671-\u06D3\u06D5\u06E5\u06E6\u06EE]|
[\u06EF\u06FA-\u06FC\u06FF\u0710\u0712-\u072F\u074D-\u07A5\u07B1\u07CA-\u07EA]|
[\u07F4\u07F5\u07FA\u0800-\u0815\u081A\u0824\u0828\u0840-\u0858\u08A0]|
[\u08A2-\u08AC\u0904-\u0939\u093D\u0950\u0958-\u0961\u0971-\u0977]|
[\u0979-\u097F\u0985-\u098C\u098F\u0990\u0993-\u09A8\u09AA-\u09B0\u09B2]|
[\u09B6-\u09B9\u09BD\u09CE\u09DC\u09DD\u09DF-\u09E1\u09F0\u09F1\u0A05-\u0A0A]|
[\u0A0F\u0A10\u0A13-\u0A28\u0A2A-\u0A30\u0A32\u0A33\u0A35\u0A36\u0A38\u0A39]|
[\u0A59-\u0A5C\u0A5E\u0A72-\u0A74\u0A85-\u0A8D\u0A8F-\u0A91\u0A93-\u0AA8]|
[\u0AAA-\u0AB0\u0AB2\u0AB3\u0AB5-\u0AB9\u0ABD\u0AD0\u0AE0\u0AE1\u0B05-\u0B0C]|
[\u0B0F\u0B10\u0B13-\u0B28\u0B2A-\u0B30\u0B32\u0B33\u0B35-\u0B39\u0B3D\u0B5C]|
[\u0B5D\u0B5F-\u0B61\u0B71\u0B83\u0B85-\u0B8A\u0B8E-\u0B90\u0B92-\u0B95\u0B99]|
[\u0B9A\u0B9C\u0B9E\u0B9F\u0BA3\u0BA4\u0BA8-\u0BAA\u0BAE-\u0BB9\u0BD0]|
[\u0C05-\u0C0C\u0C0E-\u0C10\u0C12-\u0C28\u0C2A-\u0C33\u0C35-\u0C39\u0C3D]|
[\u0C58\u0C59\u0C60\u0C61\u0C85-\u0C8C\u0C8E-\u0C90\u0C92-\u0CA8\u0CAA-\u0CB3]|
[\u0CB5-\u0CB9\u0CBD\u0CDE\u0CE0\u0CE1\u0CF1\u0CF2\u0D05-\u0D0C\u0D0E-\u0D10]|
[\u0D12-\u0D3A\u0D3D\u0D4E\u0D60\u0D61\u0D7A-\u0D7F\u0D85-\u0D96\u0D9A-\u0DB1]|
[\u0DB3-\u0DBB\u0DBD\u0DC0-\u0DC6\u0E01-\u0E30\u0E32\u0E33\u0E40-\u0E46\u0E81]|
[\u0E82\u0E84\u0E87\u0E88\u0E8A\u0E8D\u0E94-\u0E97\u0E99-\u0E9F\u0EA1-\u0EA3]|
[\u0EA5\u0EA7\u0EAA\u0EAB\u0EAD-\u0EB0\u0EB2\u0EB3\u0EBD\u0EC0-\u0EC4\u0EC6]|
[\u0EDC-\u0EDF\u0F00\u0F40-\u0F47\u0F49-\u0F6C\u0F88-\u0F8C\u1000-\u102A]|
[\u103F\u1050-\u1055\u105A-\u105D\u1061\u1065\u1066\u106E-\u1070\u1075-\u1081]|
[\u108E\u10A0-\u10C5\u10C7\u10CD\u10D0-\u10FA\u10FC-\u1248\u124A-\u124D]|
[\u1250-\u1256\u1258\u125A-\u125D\u1260-\u1288\u128A-\u128D\u1290-\u12B0]|
[\u12B2-\u12B5\u12B8-\u12BE\u12C0\u12C2-\u12C5\u12C8-\u12D6\u12D8-\u1310]|
[\u1312-\u1315\u1318-\u135A\u1380-\u138F\u13A0-\u13F4\u1401-\u166C]|
[\u166F-\u167F\u1681-\u169A\u16A0-\u16EA\u1700-\u170C\u170E-\u1711]|
[\u1720-\u1731\u1740-\u1751\u1760-\u176C\u176E-\u1770\u1780-\u17B3\u17D7]|
[\u17DC\u1820-\u1877\u1880-\u18A8\u18AA\u18B0-\u18F5\u1900-\u191C]|
[\u1950-\u196D\u1970-\u1974\u1980-\u19AB\u19C1-\u19C7\u1A00-\u1A16]|
[\u1A20-\u1A54\u1AA7\u1B05-\u1B33\u1B45-\u1B4B\u1B83-\u1BA0\u1BAE\u1BAF]|
[\u1BBA-\u1BE5\u1C00-\u1C23\u1C4D-\u1C4F\u1C5A-\u1C7D\u1CE9-\u1CEC]|
[\u1CEE-\u1CF1\u1CF5\u1CF6\u1D00-\u1DBF\u1E00-\u1F15\u1F18-\u1F1D]|
[\u1F20-\u1F45\u1F48-\u1F4D\u1F50-\u1F57\u1F59\u1F5B\u1F5D\u1F5F-\u1F7D]|
[\u1F80-\u1FB4\u1FB6-\u1FBC\u1FBE\u1FC2-\u1FC4\u1FC6-\u1FCC\u1FD0-\u1FD3]|
[\u1FD6-\u1FDB\u1FE0-\u1FEC\u1FF2-\u1FF4\u1FF6-\u1FFC\u2071\u207F]|
[\u2090-\u209C\u2102\u2107\u210A-\u2113\u2115\u2119-\u211D\u2124\u2126\u2128]|
[\u212A-\u212D\u212F-\u2139\u213C-\u213F\u2145-\u2149\u214E\u2183\u2184]|
[\u2C00-\u2C2E\u2C30-\u2C5E\u2C60-\u2CE4\u2CEB-\u2CEE\u2CF2\u2CF3]|
[\u2D00-\u2D25\u2D27\u2D2D\u2D30-\u2D67\u2D6F\u2D80-\u2D96\u2DA0-\u2DA6]|
[\u2DA8-\u2DAE\u2DB0-\u2DB6\u2DB8-\u2DBE\u2DC0-\u2DC6\u2DC8-\u2DCE]|
[\u2DD0-\u2DD6\u2DD8-\u2DDE\u2E2F\u3005\u3006\u3031-\u3035\u303B\u303C]|
[\u3041-\u3096\u309D-\u309F\u30A1-\u30FA\u30FC-\u30FF\u3105-\u312D]|
[\u3131-\u318E\u31A0-\u31BA\u31F0-\u31FF\u3400-\u4DB5\u4E00-\u9FCC]|
[\uA000-\uA48C\uA4D0-\uA4FD\uA500-\uA60C\uA610-\uA61F\uA62A\uA62B]|
[\uA640-\uA66E\uA67F-\uA697\uA6A0-\uA6E5\uA717-\uA71F\uA722-\uA788]|
[\uA78B-\uA78E\uA790-\uA793\uA7A0-\uA7AA\uA7F8-\uA801\uA803-\uA805]|
[\uA807-\uA80A\uA80C-\uA822\uA840-\uA873\uA882-\uA8B3\uA8F2-\uA8F7\uA8FB]|
[\uA90A-\uA925\uA930-\uA946\uA960-\uA97C\uA984-\uA9B2\uA9CF\uAA00-\uAA28]|
[\uAA40-\uAA42\uAA44-\uAA4B\uAA60-\uAA76\uAA7A\uAA80-\uAAAF\uAAB1\uAAB5]|
[\uAAB6\uAAB9-\uAABD\uAAC0\uAAC2\uAADB-\uAADD\uAAE0-\uAAEA\uAAF2-\uAAF4]|
[\uAB01-\uAB06\uAB09-\uAB0E\uAB11-\uAB16\uAB20-\uAB26\uAB28-\uAB2E]|
[\uABC0-\uABE2\uAC00-\uD7A3\uD7B0-\uD7C6\uD7CB-\uD7FB\uF900-\uFA6D]|
[\uFA70-\uFAD9\uFB00-\uFB06\uFB13-\uFB17\uFB1D\uFB1F-\uFB28\uFB2A-\uFB36]|
[\uFB38-\uFB3C\uFB3E\uFB40\uFB41\uFB43\uFB44\uFB46-\uFBB1\uFBD3-\uFD3D]|
[\uFD50-\uFD8F\uFD92-\uFDC7\uFDF0-\uFDFB\uFE70-\uFE74\uFE76-\uFEFC]|
[\uFF21-\uFF3A\uFF41-\uFF5A\uFF66-\uFFBE\uFFC2-\uFFC7\uFFCA-\uFFCF]|
[\uFFD2-\uFFD7\uFFDA-\uFFDC]
                      return 'UNICODE_TEXT';

<text>"|"             { this.popState(); return 'PIPE'; }
<*>"|"                { this.pushState("text"); return 'PIPE'; }

<text>")"             { this.popState(); return 'PE'; }
<*>"("                { this.pushState("text"); return 'PS'; }

<text>"]"            { this.popState(); return 'SQE'; }
<*>"["                { this.pushState("text"); return 'SQS'; }

<text>(\})            { this.popState(); return 'DIAMOND_STOP' }
<*>"{"                { this.pushState("text"); return 'DIAMOND_START' }
<text>[^\[\]\(\)\{\}\|\"]+    return "TEXT";

"\""                  return 'QUOTE';
(\r?\n)+              return 'NEWLINE';
\s                    return 'SPACE';
<<EOF>>               return 'EOF';

/lex

/* operator associations and precedence */

%left '^'

%start start

%% /* language grammar */

start
  : graphConfig document
  ;


document
	: /* empty */
	{ $$ = [];}
	| document line
	{
	    if(!Array.isArray($line) || $line.length > 0){
	        $document.push($line);
	    }
	    $$=$document;}
	;

line
	: statement
	{$$=$statement;}
	| SEMI
	| NEWLINE
	| SPACE
	| EOF
	;

graphConfig
    : SPACE graphConfig
    | NEWLINE graphConfig
    | GRAPH NODIR
        { yy.setDirection('TB');$$ = 'TB';}
    | GRAPH DIR FirstStmtSeperator
        { yy.setDirection($DIR);$$ = $DIR;}
    // | GRAPH SPACE TAGEND FirstStmtSeperator
    //     { yy.setDirection("LR");$$ = $TAGEND;}
    // | GRAPH SPACE TAGSTART FirstStmtSeperator
    //     { yy.setDirection("RL");$$ = $TAGSTART;}
    // | GRAPH SPACE UP FirstStmtSeperator
    //     { yy.setDirection("BT");$$ = $UP;}
    // | GRAPH SPACE DOWN FirstStmtSeperator
    //     { yy.setDirection("TB");$$ = $DOWN;}
    ;

ending: endToken ending
      | endToken
      ;

endToken: NEWLINE | SPACE | EOF;

FirstStmtSeperator
    : SEMI | NEWLINE | spaceList NEWLINE ;


spaceListNewline
    : SPACE spaceListNewline
    | NEWLINE spaceListNewline
    | NEWLINE
    | SPACE
    ;


spaceList
    : SPACE spaceList
    | SPACE
    ;

statement
    : verticeStatement separator
<<<<<<< HEAD
    { $$=$1.nodes}
=======
    { /* console.warn('finat vs', $verticeStatement.nodes); */ $$=$verticeStatement.nodes}
>>>>>>> 8788b493
    | styleStatement separator
    {$$=[];}
    | linkStyleStatement separator
    {$$=[];}
    | classDefStatement separator
    {$$=[];}
    | classStatement separator
    {$$=[];}
    | clickStatement separator
    {$$=[];}
    | subgraph SPACE textNoTags SQS text SQE separator document end
    {$$=yy.addSubGraph($textNoTags,$document,$text);}
    | subgraph SPACE textNoTags separator document end
    {$$=yy.addSubGraph($textNoTags,$document,$textNoTags);}
    // | subgraph SPACE textNoTags separator document end
    // {$$=yy.addSubGraph($textNoTags,$document,$textNoTags);}
    | subgraph separator document end
    {$$=yy.addSubGraph(undefined,$document,undefined);}
    | direction
    | acc_title acc_title_value  { $$=$acc_title_value.trim();yy.setAccTitle($$); }
    | acc_descr acc_descr_value  { $$=$acc_descr_value.trim();yy.setAccDescription($$); }
    | acc_descr_multiline_value { $$=$acc_descr_multiline_value.trim();yy.setAccDescription($$); }
    ;

separator: NEWLINE | SEMI | EOF ;


verticeStatement: verticeStatement link node
<<<<<<< HEAD
        {/* console.warn('vs',$1.stmt,$3); */ yy.addLink($1.stmt,$3,$2); $$ = { stmt: $3, nodes: $3.concat($1.nodes) } }
=======
        { /* console.warn('vs',$verticeStatement.stmt,$node); */ yy.addLink($verticeStatement.stmt,$node,$link); $$ = { stmt: $node, nodes: $node.concat($verticeStatement.nodes) } }
>>>>>>> 8788b493
    |  verticeStatement link node spaceList
        { /* console.warn('vs',$verticeStatement.stmt,$node); */ yy.addLink($verticeStatement.stmt,$node,$link); $$ = { stmt: $node, nodes: $node.concat($verticeStatement.nodes) } }
    |node spaceList {/*console.warn('noda', $node);*/ $$ = {stmt: $node, nodes:$node }}
    |node { /*console.warn('noda', $node);*/ $$ = {stmt: $node, nodes:$node }}
    ;

node: styledVertex
        { /* console.warn('nod', $styledVertex); */ $$ = [$styledVertex];}
    | node spaceList AMP spaceList styledVertex
        { $$ = $node.concat($styledVertex); /* console.warn('pip', $node[0], $styledVertex, $$); */ }
    ;

styledVertex: vertex
        { /* console.warn('nod', $vertex); */ $$ = $vertex;}
    | vertex STYLE_SEPARATOR idString
<<<<<<< HEAD
        { $$ = $1;yy.setClass($1,$3)}
=======
        {$$ = $vertex;yy.setClass($vertex,$idString)}
>>>>>>> 8788b493
    ;

vertex:  idString SQS text SQE
        {$$ = $idString;yy.addVertex($idString,$text,'square');}
    | idString DOUBLECIRCLESTART text DOUBLECIRCLEEND
        {$$ = $idString;yy.addVertex($idString,$text,'doublecircle');}
    | idString PS PS text PE PE
        {$$ = $idString;yy.addVertex($idString,$text,'circle');}
    | idString '(-' text '-)'
        {$$ = $idString;yy.addVertex($idString,$text,'ellipse');}
    | idString STADIUMSTART text STADIUMEND
        {$$ = $idString;yy.addVertex($idString,$text,'stadium');}
    | idString SUBROUTINESTART text SUBROUTINEEND
        {$$ = $idString;yy.addVertex($idString,$text,'subroutine');}
    | idString VERTEX_WITH_PROPS_START NODE_STRING\[field] COLON NODE_STRING\[value] PIPE text SQE
        {$$ = $idString;yy.addVertex($idString,$text,'rect',undefined,undefined,undefined, Object.fromEntries([[$field, $value]]));}
    | idString CYLINDERSTART text CYLINDEREND
        {$$ = $idString;yy.addVertex($idString,$text,'cylinder');}
    | idString PS text PE
        {$$ = $idString;yy.addVertex($idString,$text,'round');}
    | idString DIAMOND_START text DIAMOND_STOP
        {$$ = $idString;yy.addVertex($idString,$text,'diamond');}
    | idString DIAMOND_START DIAMOND_START text DIAMOND_STOP DIAMOND_STOP
        {$$ = $idString;yy.addVertex($idString,$text,'hexagon');}
    | idString TAGEND text SQE
        {$$ = $idString;yy.addVertex($idString,$text,'odd');}
    | idString TRAPSTART text TRAPEND
        {$$ = $idString;yy.addVertex($idString,$text,'trapezoid');}
    | idString INVTRAPSTART text INVTRAPEND
        {$$ = $idString;yy.addVertex($idString,$text,'inv_trapezoid');}
    | idString TRAPSTART text INVTRAPEND
        {$$ = $idString;yy.addVertex($idString,$text,'lean_right');}
    | idString INVTRAPSTART text TRAPEND
        {$$ = $idString;yy.addVertex($idString,$text,'lean_left');}
    | idString
        { /*console.warn('h: ', $idString);*/$$ = $idString;yy.addVertex($idString);}
    ;



link: linkStatement arrowText
    {$linkStatement.text = $arrowText;$$ = $linkStatement;}
    | linkStatement TESTSTR SPACE
    {$linkStatement.text = $TESTSTR;$$ = $linkStatement;}
    | linkStatement arrowText SPACE
    {$linkStatement.text = $arrowText;$$ = $linkStatement;}
    | linkStatement
    {$$ = $linkStatement;}
    | START_LINK edgeText LINK
        {var inf = yy.destructLink($LINK, $START_LINK); $$ = {"type":inf.type,"stroke":inf.stroke,"length":inf.length,"text":$edgeText};}
    ;

edgeText: edgeTextToken
    {$$={text:$edgeTextToken, type:'text'};}
    | edgeText edgeTextToken
    {$$={text:$edgeText.text+''+$edgeTextToken, type:$edgeText.type};}
    |STR
    {$$={text: $STR, type: 'string'};}
    | MD_STR
    {$$={text:$MD_STR, type:'markdown'};}
    ;


linkStatement: LINK
        {var inf = yy.destructLink($LINK);$$ = {"type":inf.type,"stroke":inf.stroke,"length":inf.length};}
        ;

arrowText:
    PIPE text PIPE
    {$$ = $text;}
    ;

text: textToken
    { $$={text:$textToken, type: 'text'};}
    | text textToken
    { $$={text:$text.text+''+$textToken, type: $text.type};}
    | STR
    { $$ = {text: $STR, type: 'string'};}
    | MD_STR
    { $$={text: $MD_STR, type: 'markdown'};}
    ;



keywords
    : STYLE | LINKSTYLE | CLASSDEF | CLASS | CLICK | GRAPH | DIR | subgraph | end | DOWN | UP;


textNoTags: textNoTagsToken
    {$$={text:$textNoTagsToken, type: 'text'};}
    | textNoTags textNoTagsToken
    {$$={text:$textNoTags.text+''+$textNoTagsToken, type: $textNoTags.type};}
    | STR
    { $$={text: $STR, type: 'text'};}
    | MD_STR
    { $$={text: $MD_STR, type: 'markdown'};}
    ;


classDefStatement:CLASSDEF SPACE idString SPACE stylesOpt
    {$$ = $CLASSDEF;yy.addClass($idString,$stylesOpt);}
    ;

classStatement:CLASS SPACE idString\[vertex] SPACE idString\[class]
    {$$ = $CLASS;yy.setClass($vertex, $class);}
    ;

clickStatement
    : CLICK CALLBACKNAME                                    {$$ = $CLICK;yy.setClickEvent($CLICK, $CALLBACKNAME);}
    | CLICK CALLBACKNAME SPACE STR                          {$$ = $CLICK;yy.setClickEvent($CLICK, $CALLBACKNAME);yy.setTooltip($CLICK, $STR);}
    | CLICK CALLBACKNAME CALLBACKARGS                       {$$ = $CLICK;yy.setClickEvent($CLICK, $CALLBACKNAME, $CALLBACKARGS);}
    | CLICK CALLBACKNAME CALLBACKARGS SPACE STR             {$$ = $CLICK;yy.setClickEvent($CLICK, $CALLBACKNAME, $CALLBACKARGS);yy.setTooltip($CLICK, $STR);}
    | CLICK HREF STR                                        {$$ = $CLICK;yy.setLink($CLICK, $STR);}
    | CLICK HREF STR SPACE STR                              {$$ = $CLICK;yy.setLink($CLICK, $STR1);yy.setTooltip($CLICK, $STR2);}
    | CLICK HREF STR SPACE LINK_TARGET                      {$$ = $CLICK;yy.setLink($CLICK, $STR, $LINK_TARGET);}
    | CLICK HREF STR\[link] SPACE STR\[tooltip] SPACE LINK_TARGET      {$$ = $CLICK;yy.setLink($CLICK, $link, $LINK_TARGET);yy.setTooltip($CLICK, $tooltip);}
    | CLICK alphaNum                                        {$$ = $CLICK;yy.setClickEvent($CLICK, $alphaNum);}
    | CLICK alphaNum SPACE STR                              {$$ = $CLICK;yy.setClickEvent($CLICK, $alphaNum);yy.setTooltip($CLICK, $STR);}
    | CLICK STR                                             {$$ = $CLICK;yy.setLink($CLICK, $STR);}
    | CLICK STR\[link] SPACE STR\[tooltip]                  {$$ = $CLICK;yy.setLink($CLICK, $link);yy.setTooltip($CLICK, $tooltip);}
    | CLICK STR SPACE LINK_TARGET                           {$$ = $CLICK;yy.setLink($CLICK, $STR, $LINK_TARGET);}
    | CLICK STR\[link] SPACE STR\[tooltip] SPACE LINK_TARGET    {$$ = $CLICK;yy.setLink($CLICK, $link, $LINK_TARGET);yy.setTooltip($CLICK, $tooltip);}
    ;

styleStatement:STYLE SPACE idString SPACE stylesOpt
    {$$ = $STYLE;yy.addVertex($idString,undefined,undefined,$stylesOpt);}
    ;

linkStyleStatement
    : LINKSTYLE SPACE DEFAULT SPACE stylesOpt
          {$$ = $LINKSTYLE;yy.updateLink([$DEFAULT],$stylesOpt);}
    | LINKSTYLE SPACE numList SPACE stylesOpt
          {$$ = $LINKSTYLE;yy.updateLink($numList,$stylesOpt);}
    | LINKSTYLE SPACE DEFAULT SPACE INTERPOLATE SPACE alphaNum SPACE stylesOpt
          {$$ = $LINKSTYLE;yy.updateLinkInterpolate([$DEFAULT],$alphaNum);yy.updateLink([$DEFAULT],$stylesOpt);}
    | LINKSTYLE SPACE numList SPACE INTERPOLATE SPACE alphaNum SPACE stylesOpt
          {$$ = $LINKSTYLE;yy.updateLinkInterpolate($numList,$alphaNum);yy.updateLink($numList,$stylesOpt);}
    | LINKSTYLE SPACE DEFAULT SPACE INTERPOLATE SPACE alphaNum
          {$$ = $LINKSTYLE;yy.updateLinkInterpolate([$DEFAULT],$alphaNum);}
    | LINKSTYLE SPACE numList SPACE INTERPOLATE SPACE alphaNum
          {$$ = $LINKSTYLE;yy.updateLinkInterpolate($numList,$alphaNum);}
    ;

numList: NUM
        {$$ = [$NUM]}
    | numList COMMA NUM
        {$numList.push($NUM);$$ = $numList;}
    ;

stylesOpt: style
        {$$ = [$style]}
    | stylesOpt COMMA style
        {$stylesOpt.push($style);$$ = $stylesOpt;}
    ;

style: styleComponent
    |style styleComponent
    {$$ = $style + $styleComponent;}
    ;

styleComponent: NUM | NODE_STRING| COLON | UNIT | SPACE | BRKT | STYLE | PCT ;

/* Token lists */
idStringToken  :  NUM | NODE_STRING | DOWN | MINUS | DEFAULT | COMMA | COLON | AMP | BRKT | MULT | UNICODE_TEXT;

textToken      :   TEXT | TAGSTART | TAGEND | UNICODE_TEXT;

textNoTagsToken: NUM | NODE_STRING | SPACE | MINUS | AMP | UNICODE_TEXT | COLON | MULT | BRKT | keywords | START_LINK ;

edgeTextToken  :  EDGE_TEXT | UNICODE_TEXT ;

alphaNumToken  :  NUM | UNICODE_TEXT | NODE_STRING | DIR | DOWN | MINUS | COMMA | COLON | AMP | BRKT | MULT;

idString
    :idStringToken
    {$$=$idStringToken}
    | idString idStringToken
    {$$=$idString+''+$idStringToken}
    ;

alphaNum
    : alphaNumToken
    {$$=$alphaNumToken;}
    | alphaNum alphaNumToken
    {$$=$alphaNum+''+$alphaNumToken;}
    ;


direction
    : direction_tb
    { $$={stmt:'dir', value:'TB'};}
    | direction_bt
    { $$={stmt:'dir', value:'BT'};}
    | direction_rl
    { $$={stmt:'dir', value:'RL'};}
    | direction_lr
    { $$={stmt:'dir', value:'LR'};}
    ;

%%<|MERGE_RESOLUTION|>--- conflicted
+++ resolved
@@ -329,11 +329,7 @@
 
 statement
     : verticeStatement separator
-<<<<<<< HEAD
-    { $$=$1.nodes}
-=======
     { /* console.warn('finat vs', $verticeStatement.nodes); */ $$=$verticeStatement.nodes}
->>>>>>> 8788b493
     | styleStatement separator
     {$$=[];}
     | linkStyleStatement separator
@@ -362,11 +358,7 @@
 
 
 verticeStatement: verticeStatement link node
-<<<<<<< HEAD
-        {/* console.warn('vs',$1.stmt,$3); */ yy.addLink($1.stmt,$3,$2); $$ = { stmt: $3, nodes: $3.concat($1.nodes) } }
-=======
         { /* console.warn('vs',$verticeStatement.stmt,$node); */ yy.addLink($verticeStatement.stmt,$node,$link); $$ = { stmt: $node, nodes: $node.concat($verticeStatement.nodes) } }
->>>>>>> 8788b493
     |  verticeStatement link node spaceList
         { /* console.warn('vs',$verticeStatement.stmt,$node); */ yy.addLink($verticeStatement.stmt,$node,$link); $$ = { stmt: $node, nodes: $node.concat($verticeStatement.nodes) } }
     |node spaceList {/*console.warn('noda', $node);*/ $$ = {stmt: $node, nodes:$node }}
@@ -382,11 +374,7 @@
 styledVertex: vertex
         { /* console.warn('nod', $vertex); */ $$ = $vertex;}
     | vertex STYLE_SEPARATOR idString
-<<<<<<< HEAD
-        { $$ = $1;yy.setClass($1,$3)}
-=======
         {$$ = $vertex;yy.setClass($vertex,$idString)}
->>>>>>> 8788b493
     ;
 
 vertex:  idString SQS text SQE
