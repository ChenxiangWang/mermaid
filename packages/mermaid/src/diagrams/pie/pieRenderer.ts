--- conflicted
+++ resolved
@@ -12,30 +12,18 @@
 
 const createPieArcs = (sections: Sections): d3.PieArcDatum<D3Section>[] => {
   // Compute the position of each group on the pie:
-<<<<<<< HEAD
-  const pieData: D3Section[] = Object.entries(sections).map(
-    (element: [string, number]): D3Section => {
-=======
-  const pieData: D3Sections[] = Object.entries(sections)
-    .map((element: [string, number]): D3Sections => {
->>>>>>> 44b93c03
+  const pieData: D3Section[] = Object.entries(sections)
+    .map((element: [string, number]): D3Section => {
       return {
         label: element[0],
         value: element[1],
       };
-<<<<<<< HEAD
-    }
-  );
+    })
+    .sort((a: D3Section, b: D3Section): number => {
+      return b.value - a.value;
+    });
   const pie: d3.Pie<unknown, D3Section> = d3pie<D3Section>().value(
     (d3Section: D3Section): number => d3Section.value
-=======
-    })
-    .sort((a: D3Sections, b: D3Sections): number => {
-      return b.value - a.value;
-    });
-  const pie: d3.Pie<unknown, D3Sections> = d3pie<D3Sections>().value(
-    (d3Section: D3Sections): number => d3Section.value
->>>>>>> 44b93c03
   );
   return pie(pieData);
 };
