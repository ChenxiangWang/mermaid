<<<<<<< HEAD
import type { DiagramDefinition } from '../../diagram-api/types.js';
// @ts-ignore - jison doesn't export types
=======
import { DiagramDefinition } from '../../diagram-api/types.js';
// @ts-ignore: JISON doesn't support types
>>>>>>> b87f1f20
import parser from './parser/pie.jison';
import { db } from './pieDb.js';
import styles from './styles.js';
import { renderer } from './pieRenderer.js';

export const diagram: DiagramDefinition = {
  parser,
  db,
  renderer,
  styles,
};<|MERGE_RESOLUTION|>--- conflicted
+++ resolved
@@ -1,10 +1,5 @@
-<<<<<<< HEAD
 import type { DiagramDefinition } from '../../diagram-api/types.js';
-// @ts-ignore - jison doesn't export types
-=======
-import { DiagramDefinition } from '../../diagram-api/types.js';
 // @ts-ignore: JISON doesn't support types
->>>>>>> b87f1f20
 import parser from './parser/pie.jison';
 import { db } from './pieDb.js';
 import styles from './styles.js';
