--- conflicted
+++ resolved
@@ -103,31 +103,10 @@
         .style('text-anchor', 'middle')
         .text('mermaid version ' + mermaidVersion);
 
-<<<<<<< HEAD
       svg.attr('height', 100);
       svg.attr('width', 500);
       svg.attr('viewBox', '768 0 912 512');
     }
-=======
-    g.append('text') // text label for the x axis
-      .attr('class', 'error-text')
-      .attr('x', 1440)
-      .attr('y', 250)
-      .attr('font-size', '150px')
-      .style('text-anchor', 'middle')
-      .text('Syntax error in text');
-    g.append('text') // text label for the x axis
-      .attr('class', 'error-text')
-      .attr('x', 1250)
-      .attr('y', 400)
-      .attr('font-size', '100px')
-      .style('text-anchor', 'middle')
-      .text('mermaid version ' + mermaidVersion);
-
-    svg.attr('height', 100);
-    svg.attr('width', 500);
-    svg.attr('viewBox', '768 0 912 512');
->>>>>>> 727bf308
   } catch (e) {
     log.error('Error while rendering info diagram');
     log.error(getErrorMessage(e));
