--- conflicted
+++ resolved
@@ -18,11 +18,7 @@
 \#[^\n]*                /* skip comments */
 
 "timeline"               return 'timeline';
-<<<<<<< HEAD
-"title"\s[^#\n]+       return 'title';
-=======
-"title"\s[^\n;]+       return 'title';
->>>>>>> 210f8c23
+"title"\s[^\n]+       return 'title';
 accTitle\s*":"\s*                                               { this.begin("acc_title");return 'acc_title'; }
 <acc_title>(?!\n|;|#)*[^\n]*                                    { this.popState(); return "acc_title_value"; }
 accDescr\s*":"\s*                                               { this.begin("acc_descr");return 'acc_descr'; }
@@ -30,19 +26,11 @@
 accDescr\s*"{"\s*                                { this.begin("acc_descr_multiline");}
 <acc_descr_multiline>[\}]                       { this.popState(); }
 <acc_descr_multiline>[^\}]*                     return "acc_descr_multiline_value";
-<<<<<<< HEAD
-"section"\s[^#:\n]+    return 'section';
+"section"\s[^:\n]+    return 'section';
 
 // event starting with "==>" keyword
-":"\s[^#:\n]+        return 'event';
+":"\s[^:\n]+        return 'event';
 [^#:\n]+               return 'period';
-=======
-"section"\s[^:\n;]+    return 'section';
-
-// event starting with "==>" keyword
-":"\s[^:\n;]+        return 'event';
-[^#:\n;]+               return 'period';
->>>>>>> 210f8c23
 
 
 <<EOF>>                 return 'EOF';
