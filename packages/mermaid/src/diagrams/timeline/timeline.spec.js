--- conflicted
+++ resolved
@@ -1,7 +1,7 @@
+import { setLogLevel } from '../../diagram-api/diagramAPI.js';
+import * as commonDb from '../common/commonDb.js';
 import { parser as timeline } from './parser/timeline.jison';
 import * as timelineDB from './timelineDb.js';
-import * as commonDb from '../common/commonDb.js';
-import { setLogLevel } from '../../diagram-api/diagramAPI.js';
 
 describe('when parsing a timeline ', function () {
   beforeEach(function () {
@@ -10,7 +10,7 @@
     setLogLevel('trace');
   });
   describe('Timeline', function () {
-    it('TL-1 should handle a simple section definition abc-123', function () {
+    it('should handle a simple section definition abc-123', function () {
       let str = `timeline
     section abc-123`;
 
@@ -18,7 +18,7 @@
       expect(timelineDB.getSections()).to.deep.equal(['abc-123']);
     });
 
-    it('TL-2 should handle a simple section and only two tasks', function () {
+    it('should handle a simple section and only two tasks', function () {
       let str = `timeline
     section abc-123
     task1
@@ -30,7 +30,7 @@
       });
     });
 
-    it('TL-3 should handle a two section and two coressponding tasks', function () {
+    it('should handle a two section and two coressponding tasks', function () {
       let str = `timeline
     section abc-123
     task1
@@ -51,7 +51,7 @@
       });
     });
 
-    it('TL-4 should handle a section, and task and its events', function () {
+    it('should handle a section, and task and its events', function () {
       let str = `timeline
     section abc-123
       task1: event1
@@ -75,7 +75,7 @@
       });
     });
 
-    it('TL-5 should handle a section, and task and its multi line events', function () {
+    it('should handle a section, and task and its multi line events', function () {
       let str = `timeline
     section abc-123
       task1: event1
@@ -100,8 +100,7 @@
       });
     });
 
-<<<<<<< HEAD
-    it('TL-6 should handle a title, section, task, and events with semicolons', function () {
+    it('should handle a title, section, task, and events with semicolons', function () {
       let str = `timeline
       title ;my;title;
       section ;a;bc-123;
@@ -114,8 +113,9 @@
       expect(timelineDB.getTasks()[0].events[0]).equal(';ev;ent1; ');
       expect(timelineDB.getTasks()[0].events[1]).equal(';ev;ent2; ');
       expect(timelineDB.getTasks()[0].events[2]).equal(';ev;ent3;');
-=======
-    it('TL-6 should handle a title, section, task, and events with hashtags', function () {
+    });
+
+    it('should handle a title, section, task, and events with hashtags', function () {
       let str = `timeline
       title #my#title#
       section #a#bc-123#
@@ -128,7 +128,6 @@
       expect(timelineDB.getTasks()[0].events[0]).equal('#ev#ent1# ');
       expect(timelineDB.getTasks()[0].events[1]).equal('#ev#ent2# ');
       expect(timelineDB.getTasks()[0].events[2]).equal('#ev#ent3#');
->>>>>>> 210f8c23
     });
   });
 });