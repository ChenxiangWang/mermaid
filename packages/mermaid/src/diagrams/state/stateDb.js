import { log } from '../../logger';
import { generateId } from '../../utils';
import mermaidAPI from '../../mermaidAPI';
import common from '../common/common';
import * as configApi from '../../config';
import {
  setAccTitle,
  getAccTitle,
  getAccDescription,
  setAccDescription,
  clear as commonClear,
} from '../../commonDb';

import {
  DEFAULT_DIAGRAM_DIRECTION,
  STMT_STATE,
  STMT_RELATION,
  STMT_CLASSDEF,
  STMT_APPLYCLASS,
  DEFAULT_STATE_TYPE,
  DIVIDER_TYPE,
} from './stateCommon';

const START_NODE = '[*]';
const START_TYPE = 'start';
const END_NODE = START_NODE;
const END_TYPE = 'end';

const COLOR_KEYWORD = 'color';
const FILL_KEYWORD = 'fill';
const BG_FILL = 'bgFill';
const STYLECLASS_SEP = ',';

let direction = DEFAULT_DIAGRAM_DIRECTION;
let rootDoc = [];
let classes = []; // style classes defined by a classDef

const newDoc = () => {
  return {
    relations: [],
    states: {},
    documents: {},
  };
};
let documents = {
  root: newDoc(),
};

let currentDocument = documents.root;
let startEndCount = 0;
let dividerCnt = 0;

export const lineType = {
  LINE: 0,
  DOTTED_LINE: 1,
};

export const relationType = {
  AGGREGATION: 0,
  EXTENSION: 1,
  COMPOSITION: 2,
  DEPENDENCY: 3,
};

const clone = (o) => JSON.parse(JSON.stringify(o));

export const parseDirective = function (statement, context, type) {
  mermaidAPI.parseDirective(this, statement, context, type);
};

const setRootDoc = (o) => {
  log.info('Setting root doc', o);
  // rootDoc = { id: 'root', doc: o };
  rootDoc = o;
};

const getRootDoc = () => rootDoc;

const docTranslator = (parent, node, first) => {
  if (node.stmt === STMT_RELATION) {
    docTranslator(parent, node.state1, true);
    docTranslator(parent, node.state2, false);
  } else {
    if (node.stmt === STMT_STATE) {
      if (node.id === '[*]') {
        node.id = first ? parent.id + '_start' : parent.id + '_end';
        node.start = first;
      }
    }

    if (node.doc) {
      const doc = [];
      // Check for concurrency
      let currentDoc = [];
      let i;
      for (i = 0; i < node.doc.length; i++) {
        if (node.doc[i].type === DIVIDER_TYPE) {
          // debugger;
          const newNode = clone(node.doc[i]);
          newNode.doc = clone(currentDoc);
          doc.push(newNode);
          currentDoc = [];
        } else {
          currentDoc.push(node.doc[i]);
        }
      }

      // If any divider was encountered
      if (doc.length > 0 && currentDoc.length > 0) {
        const newNode = {
          stmt: STMT_STATE,
          id: generateId(),
          type: 'divider',
          doc: clone(currentDoc),
        };
        doc.push(clone(newNode));
        node.doc = doc;
      }

      node.doc.forEach((docNode) => docTranslator(node, docNode, true));
    }
  }
};
const getRootDocV2 = () => {
  docTranslator({ id: 'root' }, { id: 'root', doc: rootDoc }, true);
  return { id: 'root', doc: rootDoc };
  // Here
};

/**
 * Convert all of the statements (stmts) that were parsed into states and relationships.
 * This is done because a state diagram may have nested sections,
 * where each section is a 'document' and has its own set of statements.
 * Ex: the section within a fork has its own statements, and incoming and outgoing statements
 * refer to the fork as a whole (document).
 * See the parser grammar:  the definition of a document is a document then a 'line', where a line can be a statement.
 * This will push the statement into the the list of statements for the current document.
 *
 * @param _doc
 */
const extract = (_doc) => {
  // const res = { states: [], relations: [] };
  let doc;
  if (_doc.doc) {
    doc = _doc.doc;
  } else {
    doc = _doc;
  }
  // let doc = root.doc;
  // if (!doc) {
  //   doc = root;
  // }
  log.info(doc);
  clear(true);

  log.info('Extract', doc);

  doc.forEach((item) => {
    switch (item.stmt) {
      case STMT_STATE:
        addState(
          item.id,
          item.type,
          item.doc,
          item.description,
          item.note,
          item.classes,
          item.styles,
          item.textStyles
        );
        break;
      case STMT_RELATION:
        addRelation(item.state1, item.state2, item.description);
        break;
      case STMT_CLASSDEF:
        addStyleClass(item.id, item.classes);
        break;
      case STMT_APPLYCLASS:
        setCssClass(item.id, item.styleClass);
        break;
    }
  });
};

/**
 * Function called by parser when a node definition has been found.
 *
 * @param {null | string} id
 * @param {null | string} type
 * @param {null | string} doc
 * @param {null | string | string[]} descr - description for the state. Can be a string or a list or strings
 * @param {null | string} note
 * @param {null | string | string[]} classes - class styles to apply to this state. Can be a string (1 style) or an array of styles. If it's just 1 class, convert it to an array of that 1 class.
 * @param {null | string | string[]} styles - styles to apply to this state. Can be a string (1 style) or an array of styles. If it's just 1 style, convert it to an array of that 1 style.
 * @param {null | string | string[]} textStyles - text styles to apply to this state. Can be a string (1 text test) or an array of text styles. If it's just 1 text style, convert it to an array of that 1 text style.
 */
export const addState = function (
  id,
  type = DEFAULT_STATE_TYPE,
  doc = null,
  descr = null,
  note = null,
  classes = null,
  styles = null,
  textStyles = null
) {
  // add the state if needed
  if (typeof currentDocument.states[id] === 'undefined') {
    log.info('Adding state ', id, descr);
    currentDocument.states[id] = {
      id: id,
      descriptions: [],
      type,
      doc,
      note,
      classes: [],
      styles: [],
      textStyles: [],
    };
  } else {
    if (!currentDocument.states[id].doc) {
      currentDocument.states[id].doc = doc;
    }
    if (!currentDocument.states[id].type) {
      currentDocument.states[id].type = type;
    }
  }

  if (descr) {
<<<<<<< HEAD
    log.info('Setting state description', id, descr);
    if (typeof descr === 'string') addDescription(id, descr.trim());
=======
    log.info('Adding state ', id, descr);
    if (typeof descr === 'string') {
      addDescription(id, descr.trim());
    }
>>>>>>> 10ba3b61

    if (typeof descr === 'object') {
      descr.forEach((des) => addDescription(id, des.trim()));
    }
  }

  if (note) {
    currentDocument.states[id].note = note;
    currentDocument.states[id].note.text = common.sanitizeText(
      currentDocument.states[id].note.text,
      configApi.getConfig()
    );
  }

  if (classes) {
    log.info('Setting state classes', id, classes);
    const classesList = typeof classes === 'string' ? [classes] : classes;
    classesList.forEach((klass) => setCssClass(id, klass.trim()));
  }

  if (styles) {
    log.info('Setting state styles', id, styles);
    const stylesList = typeof styles === 'string' ? [styles] : styles;
    stylesList.forEach((style) => setStyle(id, style.trim()));
  }

  if (textStyles) {
    log.info('Setting state styles', id, styles);
    const textStylesList = typeof textStyles === 'string' ? [textStyles] : textStyles;
    textStylesList.forEach((textStyle) => setTextStyle(id, textStyle.trim()));
  }
};

export const clear = function (saveCommon) {
  documents = {
    root: newDoc(),
  };
  currentDocument = documents.root;

  currentDocument = documents.root;

  // number of start and end nodes; used to construct ids
  startEndCount = 0;
  classes = [];
  if (!saveCommon) {
    commonClear();
  }
};

export const getState = function (id) {
  return currentDocument.states[id];
};

export const getStates = function () {
  return currentDocument.states;
};
export const logDocuments = function () {
  log.info('Documents = ', documents);
};
export const getRelations = function () {
  return currentDocument.relations;
};

/**
 * If the id is a start node ( [*] ), then return a new id constructed from
 * the start node name and the current start node count.
 * else return the given id
 *
 * @param {string} id
 * @returns {{id: string, type: string}} - the id and type that should be used
 */
function startIdIfNeeded(id = '') {
  let fixedId = id;
  if (id === START_NODE) {
    startEndCount++;
    fixedId = `${START_TYPE}${startEndCount}`;
  }
  return fixedId;
}

/**
 * If the id is a start node ( [*] ), then return the start type ('start')
 * else return the given type
 *
 * @param {string} id
 * @param {string} type
 * @returns {string} - the type that should be used
 */
function startTypeIfNeeded(id = '', type = DEFAULT_STATE_TYPE) {
  return id === START_NODE ? START_TYPE : type;
}

/**
 * If the id is an end node ( [*] ), then return a new id constructed from
 * the end node name and the current start_end node count.
 * else return the given id
 *
 * @param {string} id
 * @returns {{id: string, type: string}} - the id and type that should be used
 */
function endIdIfNeeded(id = '') {
  let fixedId = id;
  if (id === END_NODE) {
    startEndCount++;
    fixedId = `${END_TYPE}${startEndCount}`;
  }
  return fixedId;
}

/**
 * If the id is an end node ( [*] ), then return the end type
 * else return the given type
 *
 * @param {string} id
 * @param {string} type
 * @returns {string} - the type that should be used
 */
function endTypeIfNeeded(id = '', type = DEFAULT_STATE_TYPE) {
  return id === END_NODE ? END_TYPE : type;
}

/**
 *
 * @param item1
 * @param item2
 * @param relationTitle
 */
export function addRelationObjs(item1, item2, relationTitle) {
  let id1 = startIdIfNeeded(item1.id);
  let type1 = startTypeIfNeeded(item1.id, item1.type);
  let id2 = startIdIfNeeded(item2.id);
  let type2 = startTypeIfNeeded(item2.id, item2.type);

  addState(
    id1,
    type1,
    item1.doc,
    item1.description,
    item1.note,
    item1.classes,
    item1.styles,
    item1.textStyles
  );
  addState(
    id2,
    type2,
    item2.doc,
    item2.description,
    item2.note,
    item2.classes,
    item2.styles,
    item2.textStyles
  );

  currentDocument.relations.push({
    id1,
    id2,
    relationTitle: common.sanitizeText(relationTitle, configApi.getConfig()),
  });
}

/**
 * Add a relation between two items.  The items may be full objects or just the string id of a state.
 *
 * @param {string | object} item1
 * @param {string | object} item2
 * @param {string} title
 */
export const addRelation = function (item1, item2, title) {
  if (typeof item1 === 'object') {
    addRelationObjs(item1, item2, title);
  } else {
    const id1 = startIdIfNeeded(item1);
    const type1 = startTypeIfNeeded(item1);
    const id2 = endIdIfNeeded(item2);
    const type2 = endTypeIfNeeded(item2);

    addState(id1, type1);
    addState(id2, type2);
    currentDocument.relations.push({
      id1,
      id2,
      title: common.sanitizeText(title, configApi.getConfig()),
    });
  }
};

export const addDescription = function (id, descr) {
  const theState = currentDocument.states[id];
  const _descr = descr.startsWith(':') ? descr.replace(':', '').trim() : descr;
  theState.descriptions.push(common.sanitizeText(_descr, configApi.getConfig()));
};

export const cleanupLabel = function (label) {
  if (label.substring(0, 1) === ':') {
    return label.substr(2).trim();
  } else {
    return label.trim();
  }
};

const getDividerId = () => {
  dividerCnt++;
  return 'divider-id-' + dividerCnt;
};

/**
 * Called when the parser comes across a (style) class definition
 * @example classDef someclass fill:#f96;
 *
 * @param {string} id - the id of this (style) class
 * @param  {string} styleAttributes - the string with 1 or more style attributes (each separated by a comma)
 */
export const addStyleClass = function (id, styleAttributes = '') {
  // create a new style class object with this id
  if (typeof classes[id] === 'undefined') {
    classes[id] = { id: id, styles: [], textStyles: [] };
  }
  const foundClass = classes[id];
  if (typeof styleAttributes !== 'undefined') {
    if (styleAttributes !== null) {
      styleAttributes.split(STYLECLASS_SEP).forEach((attrib) => {
        // remove any trailing ;
        const fixedAttrib = attrib.replace(/([^;]*);/, '$1').trim();

        // replace some style keywords
        if (attrib.match(COLOR_KEYWORD)) {
          const newStyle1 = fixedAttrib.replace(FILL_KEYWORD, BG_FILL);
          const newStyle2 = newStyle1.replace(COLOR_KEYWORD, FILL_KEYWORD);
          foundClass.textStyles.push(newStyle2);
        }
        foundClass.styles.push(fixedAttrib);
      });
    }
  }
};

/**
 * Return all of the style classes
 * @returns {{} | any | classes}
 */
export const getClasses = function () {
  return classes;
};

/**
 * Add a (style) class or css class to a state with the given id.
 * If the state isn't already in the list of known states, add it.
 * Might be called by parser when a style class or CSS class should be applied to a state
 *
 * @param {string | string[]} itemIds The id or a list of ids of the item(s) to apply the css class to
 * @param {string} cssClassName CSS class name
 */
export const setCssClass = function (itemIds, cssClassName) {
  itemIds.split(',').forEach(function (id) {
    let foundState = getState(id);
    if (typeof foundState === 'undefined') {
      const trimmedId = id.trim();
      addState(trimmedId);
      foundState = getState(trimmedId);
    }
    foundState.classes.push(cssClassName);
  });
};

/**
 * Add a style to a state with the given id.
 * @example style stateId fill:#f9f,stroke:#333,stroke-width:4px
 *   where 'style' is the keyword
 *   stateId is the id of a state
 *   the rest of the string is the styleText (all of the attributes to be applied to the state)
 *
 * @param itemId The id of item to apply the style to
 * @param styleText - the text of the attributes for the style
 */
export const setStyle = function (itemId, styleText) {
  const item = getState(itemId);
  if (typeof item !== 'undefined') {
    item.textStyles.push(styleText);
  }
};

/**
 * Add a text style to a state with the given id
 *
 * @param itemId The id of item to apply the css class to
 * @param cssClassName CSS class name
 */
export const setTextStyle = function (itemId, cssClassName) {
  const item = getState(itemId);
  if (typeof item !== 'undefined') {
    item.textStyles.push(cssClassName);
  }
};

const getDirection = () => direction;
const setDirection = (dir) => {
  direction = dir;
};

const trimColon = (str) => (str && str[0] === ':' ? str.substr(1).trim() : str.trim());

export default {
  parseDirective,
  getConfig: () => configApi.getConfig().state,
  addState,
  clear,
  getState,
  getStates,
  getRelations,
  getClasses,
  getDirection,
  addRelation,
  getDividerId,
  setDirection,
  cleanupLabel,
  lineType,
  relationType,
  logDocuments,
  getRootDoc,
  setRootDoc,
  getRootDocV2,
  extract,
  trimColon,
  getAccTitle,
  setAccTitle,
  getAccDescription,
  setAccDescription,
  addStyleClass,
  setCssClass,
  addDescription,
};<|MERGE_RESOLUTION|>--- conflicted
+++ resolved
@@ -227,15 +227,10 @@
   }
 
   if (descr) {
-<<<<<<< HEAD
     log.info('Setting state description', id, descr);
-    if (typeof descr === 'string') addDescription(id, descr.trim());
-=======
-    log.info('Adding state ', id, descr);
     if (typeof descr === 'string') {
       addDescription(id, descr.trim());
     }
->>>>>>> 10ba3b61
 
     if (typeof descr === 'object') {
       descr.forEach((des) => addDescription(id, des.trim()));
@@ -444,7 +439,7 @@
 
 /**
  * Called when the parser comes across a (style) class definition
- * @example classDef someclass fill:#f96;
+ * @example classDef my-style fill:#f96;
  *
  * @param {string} id - the id of this (style) class
  * @param  {string} styleAttributes - the string with 1 or more style attributes (each separated by a comma)
