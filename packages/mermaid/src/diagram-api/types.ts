--- conflicted
+++ resolved
@@ -16,12 +16,9 @@
  * Generic Diagram DB that may apply to any diagram type.
  */
 export interface DiagramDB {
-<<<<<<< HEAD
-=======
   // config
   getConfig?: () => BaseDiagramConfig | undefined;
 
->>>>>>> fd731c5c
   // db
   clear?: () => void;
   setDiagramTitle?: (title: string) => void;
