import { layout as dagreLayout } from 'dagre-d3-es/src/dagre/index.js';
import * as graphlibJson from 'dagre-d3-es/src/graphlib/json.js';
import insertMarkers from './markers.js';
import { updateNodeBounds } from './shapes/util.js';
import {
  clear as clearGraphlib,
  clusterDb,
  adjustClustersAndEdges,
  findNonClusterChild,
  sortNodesByHierarchy,
} from './mermaid-graphlib.js';
import { insertNode, positionNode, clear as clearNodes, setNodeElem } from './nodes.js';
import { insertCluster, clear as clearClusters } from './clusters.js';
import { insertEdgeLabel, positionEdgeLabel, insertEdge, clear as clearEdges } from './edges.js';
import { log } from '../logger.js';
import { getSubGraphTitleMargins } from '../utils/subGraphTitleMargins.js';
import { getConfig } from '../diagram-api/diagramAPI.js';

const recursiveRender = async (_elem, graph, diagramtype, id, parentCluster, siteConfig) => {
  log.info('Graph in recursive render: XXX', graphlibJson.write(graph), parentCluster);
  const dir = graph.graph().rankdir;
  log.trace('Dir in recursive render - dir:', dir);

  const elem = _elem.insert('g').attr('class', 'root');
  if (!graph.nodes()) {
    log.info('No nodes found for', graph);
  } else {
    log.info('Recursive render XXX', graph.nodes());
  }
  if (graph.edges().length > 0) {
    log.trace('Recursive edges', graph.edge(graph.edges()[0]));
  }
  const clusters = elem.insert('g').attr('class', 'clusters');
  const edgePaths = elem.insert('g').attr('class', 'edgePaths');
  const edgeLabels = elem.insert('g').attr('class', 'edgeLabels');
  const nodes = elem.insert('g').attr('class', 'nodes');

  // Insert nodes, this will insert them into the dom and each node will get a size. The size is updated
  // to the abstract node and is later used by dagre for the layout
  await Promise.all(
    graph.nodes().map(async function (v) {
      const node = graph.node(v);
      if (parentCluster !== undefined) {
        const data = JSON.parse(JSON.stringify(parentCluster.clusterData));
        // data.clusterPositioning = true;
        log.info('Setting data for cluster XXX (', v, ') ', data, parentCluster);
        graph.setNode(parentCluster.id, data);
        if (!graph.parent(v)) {
          log.trace('Setting parent', v, parentCluster.id);
          graph.setParent(v, parentCluster.id, data);
        }
      }
      log.info('(Insert) Node XXX' + v + ': ' + JSON.stringify(graph.node(v)));
      if (node && node.clusterNode) {
        // const children = graph.children(v);
        log.info('Cluster identified', v, node.width, graph.node(v));
<<<<<<< HEAD
        // node.graph.setGraph applies the graph configurations such as nodeSpacing to subgraphs as without this the default values would be used
        // We override the `rankdir` variable to allow for the subgraph's direction to override the graphs direction in the subgraph
        node.graph.setGraph({ ...graph.graph(), rankdir: node.graph.graph().rankdir });

        const o = await recursiveRender(nodes, node.graph, diagramtype, id, graph.node(v));
=======
        const o = await recursiveRender(
          nodes,
          node.graph,
          diagramtype,
          id,
          graph.node(v),
          siteConfig
        );
>>>>>>> 8754b9dd
        const newEl = o.elem;
        updateNodeBounds(node, newEl);
        node.diff = o.diff || 0;
        log.info('Node bounds (abc123)', v, node, node.width, node.x, node.y);
        setNodeElem(newEl, node);

        log.warn('Recursive render complete ', newEl, node);
      } else {
        if (graph.children(v).length > 0) {
          // This is a cluster but not to be rendered recursively
          // Render as before
          log.info('Cluster - the non recursive path XXX', v, node.id, node, graph);
          log.info(findNonClusterChild(node.id, graph));
          clusterDb[node.id] = { id: findNonClusterChild(node.id, graph), node };
          // insertCluster(clusters, graph.node(v));
        } else {
          log.info('Node - the non recursive path', v, node.id, node);
          await insertNode(nodes, graph.node(v), dir);
        }
      }
    })
  );

  // Insert labels, this will insert them into the dom so that the width can be calculated
  // Also figure out which edges point to/from clusters and adjust them accordingly
  // Edges from/to clusters really points to the first child in the cluster.
  // TODO: pick optimal child in the cluster to us as link anchor
  graph.edges().forEach(function (e) {
    const edge = graph.edge(e.v, e.w, e.name);
    log.info('Edge ' + e.v + ' -> ' + e.w + ': ' + JSON.stringify(e));
    log.info('Edge ' + e.v + ' -> ' + e.w + ': ', e, ' ', JSON.stringify(graph.edge(e)));

    // Check if link is either from or to a cluster
    log.info('Fix', clusterDb, 'ids:', e.v, e.w, 'Translateing: ', clusterDb[e.v], clusterDb[e.w]);
    insertEdgeLabel(edgeLabels, edge);
  });

  graph.edges().forEach(function (e) {
    log.info('Edge ' + e.v + ' -> ' + e.w + ': ' + JSON.stringify(e));
  });
  log.info('#############################################');
  log.info('###                Layout                 ###');
  log.info('#############################################');
  log.info(graph);
  dagreLayout(graph);
  log.info('Graph after layout:', graphlibJson.write(graph));
  // Move the nodes to the correct place
  let diff = 0;
  const { subGraphTitleTotalMargin } = getSubGraphTitleMargins(siteConfig);
  sortNodesByHierarchy(graph).forEach(function (v) {
    const node = graph.node(v);
    log.info('Position ' + v + ': ' + JSON.stringify(graph.node(v)));
    log.info(
      'Position ' + v + ': (' + node.x,
      ',' + node.y,
      ') width: ',
      node.width,
      ' height: ',
      node.height
    );
    if (node && node.clusterNode) {
      // clusterDb[node.id].node = node;
      node.y += subGraphTitleTotalMargin;
      positionNode(node);
    } else {
      // Non cluster node
      if (graph.children(v).length > 0) {
        // A cluster in the non-recursive way
        // positionCluster(node);
        node.height += subGraphTitleTotalMargin;
        insertCluster(clusters, node);
        clusterDb[node.id].node = node;
      } else {
        node.y += subGraphTitleTotalMargin / 2;
        positionNode(node);
      }
    }
  });

  // Move the edge labels to the correct place after layout
  graph.edges().forEach(function (e) {
    const edge = graph.edge(e);
    log.info('Edge ' + e.v + ' -> ' + e.w + ': ' + JSON.stringify(edge), edge);

    edge.points.forEach((point) => (point.y += subGraphTitleTotalMargin / 2));
    const paths = insertEdge(edgePaths, e, edge, clusterDb, diagramtype, graph, id);
    positionEdgeLabel(edge, paths);
  });

  graph.nodes().forEach(function (v) {
    const n = graph.node(v);
    log.info(v, n.type, n.diff);
    if (n.type === 'group') {
      diff = n.diff;
    }
  });
  return { elem, diff };
};

export const render = async (elem, graph, markers, diagramtype, id) => {
  insertMarkers(elem, markers, diagramtype, id);
  clearNodes();
  clearEdges();
  clearClusters();
  clearGraphlib();

  log.warn('Graph at first:', JSON.stringify(graphlibJson.write(graph)));
  adjustClustersAndEdges(graph);
  log.warn('Graph after:', JSON.stringify(graphlibJson.write(graph)));
  // log.warn('Graph ever  after:', graphlibJson.write(graph.node('A').graph));
  const siteConfig = getConfig();
  await recursiveRender(elem, graph, diagramtype, id, undefined, siteConfig);
};

// const shapeDefinitions = {};
// export const addShape = ({ shapeType: fun }) => {
//   shapeDefinitions[shapeType] = fun;
// };

// const arrowDefinitions = {};
// export const addArrow = ({ arrowType: fun }) => {
//   arrowDefinitions[arrowType] = fun;
// };<|MERGE_RESOLUTION|>--- conflicted
+++ resolved
@@ -54,13 +54,9 @@
       if (node && node.clusterNode) {
         // const children = graph.children(v);
         log.info('Cluster identified', v, node.width, graph.node(v));
-<<<<<<< HEAD
         // node.graph.setGraph applies the graph configurations such as nodeSpacing to subgraphs as without this the default values would be used
         // We override the `rankdir` variable to allow for the subgraph's direction to override the graphs direction in the subgraph
         node.graph.setGraph({ ...graph.graph(), rankdir: node.graph.graph().rankdir });
-
-        const o = await recursiveRender(nodes, node.graph, diagramtype, id, graph.node(v));
-=======
         const o = await recursiveRender(
           nodes,
           node.graph,
@@ -69,7 +65,6 @@
           graph.node(v),
           siteConfig
         );
->>>>>>> 8754b9dd
         const newEl = o.elem;
         updateNodeBounds(node, newEl);
         node.diff = o.diff || 0;
