import { log } from '../logger.js';
import createLabel from './createLabel.js';
import { createText } from '../rendering-util/createText.js';
import { line, curveBasis, select } from 'd3';
import { getConfig } from '../diagram-api/diagramAPI.js';
import utils from '../utils.js';
import { evaluate } from '../diagrams/common/common.js';
import { getLineFunctionsWithOffset } from '../utils/lineWithOffset.js';
<<<<<<< HEAD
import { getSubGraphTitleMargins } from '../utils/subGraphTitleMargins.js';
=======
import { addEdgeMarkers } from './edgeMarker.js';
>>>>>>> 25e9bb35

let edgeLabels = {};
let terminalLabels = {};

export const clear = () => {
  edgeLabels = {};
  terminalLabels = {};
};

export const insertEdgeLabel = (elem, edge) => {
  const useHtmlLabels = evaluate(getConfig().flowchart.htmlLabels);
  // Create the actual text element
  const labelElement =
    edge.labelType === 'markdown'
      ? createText(elem, edge.label, {
          style: edge.labelStyle,
          useHtmlLabels,
          addSvgBackground: true,
        })
      : createLabel(edge.label, edge.labelStyle);
  log.info('abc82', edge, edge.labelType);

  // Create outer g, edgeLabel, this will be positioned after graph layout
  const edgeLabel = elem.insert('g').attr('class', 'edgeLabel');

  // Create inner g, label, this will be positioned now for centering the text
  const label = edgeLabel.insert('g').attr('class', 'label');
  label.node().appendChild(labelElement);

  // Center the label
  let bbox = labelElement.getBBox();
  if (useHtmlLabels) {
    const div = labelElement.children[0];
    const dv = select(labelElement);
    bbox = div.getBoundingClientRect();
    dv.attr('width', bbox.width);
    dv.attr('height', bbox.height);
  }
  label.attr('transform', 'translate(' + -bbox.width / 2 + ', ' + -bbox.height / 2 + ')');

  // Make element accessible by id for positioning
  edgeLabels[edge.id] = edgeLabel;

  // Update the abstract data of the edge with the new information about its width and height
  edge.width = bbox.width;
  edge.height = bbox.height;

  let fo;
  if (edge.startLabelLeft) {
    // Create the actual text element
    const startLabelElement = createLabel(edge.startLabelLeft, edge.labelStyle);
    const startEdgeLabelLeft = elem.insert('g').attr('class', 'edgeTerminals');
    const inner = startEdgeLabelLeft.insert('g').attr('class', 'inner');
    fo = inner.node().appendChild(startLabelElement);
    const slBox = startLabelElement.getBBox();
    inner.attr('transform', 'translate(' + -slBox.width / 2 + ', ' + -slBox.height / 2 + ')');
    if (!terminalLabels[edge.id]) {
      terminalLabels[edge.id] = {};
    }
    terminalLabels[edge.id].startLeft = startEdgeLabelLeft;
    setTerminalWidth(fo, edge.startLabelLeft);
  }
  if (edge.startLabelRight) {
    // Create the actual text element
    const startLabelElement = createLabel(edge.startLabelRight, edge.labelStyle);
    const startEdgeLabelRight = elem.insert('g').attr('class', 'edgeTerminals');
    const inner = startEdgeLabelRight.insert('g').attr('class', 'inner');
    fo = startEdgeLabelRight.node().appendChild(startLabelElement);
    inner.node().appendChild(startLabelElement);
    const slBox = startLabelElement.getBBox();
    inner.attr('transform', 'translate(' + -slBox.width / 2 + ', ' + -slBox.height / 2 + ')');

    if (!terminalLabels[edge.id]) {
      terminalLabels[edge.id] = {};
    }
    terminalLabels[edge.id].startRight = startEdgeLabelRight;
    setTerminalWidth(fo, edge.startLabelRight);
  }
  if (edge.endLabelLeft) {
    // Create the actual text element
    const endLabelElement = createLabel(edge.endLabelLeft, edge.labelStyle);
    const endEdgeLabelLeft = elem.insert('g').attr('class', 'edgeTerminals');
    const inner = endEdgeLabelLeft.insert('g').attr('class', 'inner');
    fo = inner.node().appendChild(endLabelElement);
    const slBox = endLabelElement.getBBox();
    inner.attr('transform', 'translate(' + -slBox.width / 2 + ', ' + -slBox.height / 2 + ')');

    endEdgeLabelLeft.node().appendChild(endLabelElement);

    if (!terminalLabels[edge.id]) {
      terminalLabels[edge.id] = {};
    }
    terminalLabels[edge.id].endLeft = endEdgeLabelLeft;
    setTerminalWidth(fo, edge.endLabelLeft);
  }
  if (edge.endLabelRight) {
    // Create the actual text element
    const endLabelElement = createLabel(edge.endLabelRight, edge.labelStyle);
    const endEdgeLabelRight = elem.insert('g').attr('class', 'edgeTerminals');
    const inner = endEdgeLabelRight.insert('g').attr('class', 'inner');

    fo = inner.node().appendChild(endLabelElement);
    const slBox = endLabelElement.getBBox();
    inner.attr('transform', 'translate(' + -slBox.width / 2 + ', ' + -slBox.height / 2 + ')');

    endEdgeLabelRight.node().appendChild(endLabelElement);
    if (!terminalLabels[edge.id]) {
      terminalLabels[edge.id] = {};
    }
    terminalLabels[edge.id].endRight = endEdgeLabelRight;
    setTerminalWidth(fo, edge.endLabelRight);
  }
  return labelElement;
};

/**
 * @param {any} fo
 * @param {any} value
 */
function setTerminalWidth(fo, value) {
  if (getConfig().flowchart.htmlLabels && fo) {
    fo.style.width = value.length * 9 + 'px';
    fo.style.height = '12px';
  }
}

export const positionEdgeLabel = (edge, paths) => {
  log.info('Moving label abc78 ', edge.id, edge.label, edgeLabels[edge.id]);
  let path = paths.updatedPath ? paths.updatedPath : paths.originalPath;
  const siteConfig = getConfig();
  const { subGraphTitleTotalMargin } = getSubGraphTitleMargins(siteConfig);
  if (edge.label) {
    const el = edgeLabels[edge.id];
    let x = edge.x;
    let y = edge.y;
    if (path) {
      //   // debugger;
      const pos = utils.calcLabelPosition(path);
      log.info(
        'Moving label ' + edge.label + ' from (',
        x,
        ',',
        y,
        ') to (',
        pos.x,
        ',',
        pos.y,
        ') abc78'
      );
      if (paths.updatedPath) {
        x = pos.x;
        y = pos.y;
      }
    }
    el.attr('transform', `translate(${x}, ${y + subGraphTitleTotalMargin / 2})`);
  }

  //let path = paths.updatedPath ? paths.updatedPath : paths.originalPath;
  if (edge.startLabelLeft) {
    const el = terminalLabels[edge.id].startLeft;
    let x = edge.x;
    let y = edge.y;
    if (path) {
      // debugger;
      const pos = utils.calcTerminalLabelPosition(edge.arrowTypeStart ? 10 : 0, 'start_left', path);
      x = pos.x;
      y = pos.y;
    }
    el.attr('transform', `translate(${x}, ${y})`);
  }
  if (edge.startLabelRight) {
    const el = terminalLabels[edge.id].startRight;
    let x = edge.x;
    let y = edge.y;
    if (path) {
      // debugger;
      const pos = utils.calcTerminalLabelPosition(
        edge.arrowTypeStart ? 10 : 0,
        'start_right',
        path
      );
      x = pos.x;
      y = pos.y;
    }
    el.attr('transform', `translate(${x}, ${y})`);
  }
  if (edge.endLabelLeft) {
    const el = terminalLabels[edge.id].endLeft;
    let x = edge.x;
    let y = edge.y;
    if (path) {
      // debugger;
      const pos = utils.calcTerminalLabelPosition(edge.arrowTypeEnd ? 10 : 0, 'end_left', path);
      x = pos.x;
      y = pos.y;
    }
    el.attr('transform', `translate(${x}, ${y})`);
  }
  if (edge.endLabelRight) {
    const el = terminalLabels[edge.id].endRight;
    let x = edge.x;
    let y = edge.y;
    if (path) {
      // debugger;
      const pos = utils.calcTerminalLabelPosition(edge.arrowTypeEnd ? 10 : 0, 'end_right', path);
      x = pos.x;
      y = pos.y;
    }
    el.attr('transform', `translate(${x}, ${y})`);
  }
};

const outsideNode = (node, point) => {
  // log.warn('Checking bounds ', node, point);
  const x = node.x;
  const y = node.y;
  const dx = Math.abs(point.x - x);
  const dy = Math.abs(point.y - y);
  const w = node.width / 2;
  const h = node.height / 2;
  if (dx >= w || dy >= h) {
    return true;
  }
  return false;
};

export const intersection = (node, outsidePoint, insidePoint) => {
  log.warn(`intersection calc abc89:
  outsidePoint: ${JSON.stringify(outsidePoint)}
  insidePoint : ${JSON.stringify(insidePoint)}
  node        : x:${node.x} y:${node.y} w:${node.width} h:${node.height}`);
  const x = node.x;
  const y = node.y;

  const dx = Math.abs(x - insidePoint.x);
  // const dy = Math.abs(y - insidePoint.y);
  const w = node.width / 2;
  let r = insidePoint.x < outsidePoint.x ? w - dx : w + dx;
  const h = node.height / 2;

  // const edges = {
  //   x1: x - w,
  //   x2: x + w,
  //   y1: y - h,
  //   y2: y + h
  // };

  // if (
  //   outsidePoint.x === edges.x1 ||
  //   outsidePoint.x === edges.x2 ||
  //   outsidePoint.y === edges.y1 ||
  //   outsidePoint.y === edges.y2
  // ) {
  //   log.warn('abc89 calc equals on edge', outsidePoint, edges);
  //   return outsidePoint;
  // }

  const Q = Math.abs(outsidePoint.y - insidePoint.y);
  const R = Math.abs(outsidePoint.x - insidePoint.x);
  // log.warn();
  if (Math.abs(y - outsidePoint.y) * w > Math.abs(x - outsidePoint.x) * h) {
    // Intersection is top or bottom of rect.
    // let q = insidePoint.y < outsidePoint.y ? outsidePoint.y - h - y : y - h - outsidePoint.y;
    let q = insidePoint.y < outsidePoint.y ? outsidePoint.y - h - y : y - h - outsidePoint.y;
    r = (R * q) / Q;
    const res = {
      x: insidePoint.x < outsidePoint.x ? insidePoint.x + r : insidePoint.x - R + r,
      y: insidePoint.y < outsidePoint.y ? insidePoint.y + Q - q : insidePoint.y - Q + q,
    };

    if (r === 0) {
      res.x = outsidePoint.x;
      res.y = outsidePoint.y;
    }
    if (R === 0) {
      res.x = outsidePoint.x;
    }
    if (Q === 0) {
      res.y = outsidePoint.y;
    }

    log.warn(`abc89 topp/bott calc, Q ${Q}, q ${q}, R ${R}, r ${r}`, res);

    return res;
  } else {
    // Intersection onn sides of rect
    if (insidePoint.x < outsidePoint.x) {
      r = outsidePoint.x - w - x;
    } else {
      // r = outsidePoint.x - w - x;
      r = x - w - outsidePoint.x;
    }
    let q = (Q * r) / R;
    //  OK let _x = insidePoint.x < outsidePoint.x ? insidePoint.x + R - r : insidePoint.x + dx - w;
    // OK let _x = insidePoint.x < outsidePoint.x ? insidePoint.x + R - r : outsidePoint.x + r;
    let _x = insidePoint.x < outsidePoint.x ? insidePoint.x + R - r : insidePoint.x - R + r;
    // let _x = insidePoint.x < outsidePoint.x ? insidePoint.x + R - r : outsidePoint.x + r;
    let _y = insidePoint.y < outsidePoint.y ? insidePoint.y + q : insidePoint.y - q;
    log.warn(`sides calc abc89, Q ${Q}, q ${q}, R ${R}, r ${r}`, { _x, _y });
    if (r === 0) {
      _x = outsidePoint.x;
      _y = outsidePoint.y;
    }
    if (R === 0) {
      _x = outsidePoint.x;
    }
    if (Q === 0) {
      _y = outsidePoint.y;
    }

    return { x: _x, y: _y };
  }
};
/**
 * This function will page a path and node where the last point(s) in the path is inside the node
 * and return an update path ending by the border of the node.
 *
 * @param {Array} _points
 * @param {any} boundryNode
 * @returns {Array} Points
 */
const cutPathAtIntersect = (_points, boundryNode) => {
  log.warn('abc88 cutPathAtIntersect', _points, boundryNode);
  let points = [];
  let lastPointOutside = _points[0];
  let isInside = false;
  _points.forEach((point) => {
    // const node = clusterDb[edge.toCluster].node;
    log.info('abc88 checking point', point, boundryNode);

    // check if point is inside the boundary rect
    if (!outsideNode(boundryNode, point) && !isInside) {
      // First point inside the rect found
      // Calc the intersection coord between the point anf the last point outside the rect
      const inter = intersection(boundryNode, lastPointOutside, point);
      log.warn('abc88 inside', point, lastPointOutside, inter);
      log.warn('abc88 intersection', inter);

      // // Check case where the intersection is the same as the last point
      let pointPresent = false;
      points.forEach((p) => {
        pointPresent = pointPresent || (p.x === inter.x && p.y === inter.y);
      });
      // // if (!pointPresent) {
      if (!points.some((e) => e.x === inter.x && e.y === inter.y)) {
        points.push(inter);
      } else {
        log.warn('abc88 no intersect', inter, points);
      }
      // points.push(inter);
      isInside = true;
    } else {
      // Outside
      log.warn('abc88 outside', point, lastPointOutside);
      lastPointOutside = point;
      // points.push(point);
      if (!isInside) {
        points.push(point);
      }
    }
  });
  log.warn('abc88 returning points', points);
  return points;
};

export const insertEdge = function (elem, e, edge, clusterDb, diagramType, graph, id) {
  let points = edge.points;
  let pointsHasChanged = false;
  const tail = graph.node(e.v);
  var head = graph.node(e.w);

  log.info('abc88 InsertEdge: ', edge);
  if (head.intersect && tail.intersect) {
    points = points.slice(1, edge.points.length - 1);
    points.unshift(tail.intersect(points[0]));
    log.info(
      'Last point',
      points[points.length - 1],
      head,
      head.intersect(points[points.length - 1])
    );
    points.push(head.intersect(points[points.length - 1]));
  }
  if (edge.toCluster) {
    log.info('to cluster abc88', clusterDb[edge.toCluster]);
    points = cutPathAtIntersect(edge.points, clusterDb[edge.toCluster].node);
    // log.trace('edge', edge);
    // points = [];
    // let lastPointOutside; // = edge.points[0];
    // let isInside = false;
    // edge.points.forEach(point => {
    //   const node = clusterDb[edge.toCluster].node;
    //   log.warn('checking from', edge.fromCluster, point, node);

    //   if (!outsideNode(node, point) && !isInside) {
    //     log.trace('inside', edge.toCluster, point, lastPointOutside);

    //     // First point inside the rect
    //     const inter = intersection(node, lastPointOutside, point);

    //     let pointPresent = false;
    //     points.forEach(p => {
    //       pointPresent = pointPresent || (p.x === inter.x && p.y === inter.y);
    //     });
    //     // if (!pointPresent) {
    //     if (!points.find(e => e.x === inter.x && e.y === inter.y)) {
    //       points.push(inter);
    //     } else {
    //       log.warn('no intersect', inter, points);
    //     }
    //     isInside = true;
    // } else {
    //   // outside
    //   lastPointOutside = point;
    //   if (!isInside) points.push(point);
    // }
    // });
    pointsHasChanged = true;
  }

  if (edge.fromCluster) {
    log.info('from cluster abc88', clusterDb[edge.fromCluster]);
    points = cutPathAtIntersect(points.reverse(), clusterDb[edge.fromCluster].node).reverse();

    pointsHasChanged = true;
  }

  // The data for our line
  const lineData = points.filter((p) => !Number.isNaN(p.y));

  // This is the accessor function we talked about above
  let curve = curveBasis;
  // Currently only flowcharts get the curve from the settings, perhaps this should
  // be expanded to a common setting? Restricting it for now in order not to cause side-effects that
  // have not been thought through
  if (edge.curve && (diagramType === 'graph' || diagramType === 'flowchart')) {
    curve = edge.curve;
  }

  const { x, y } = getLineFunctionsWithOffset(edge);
  const lineFunction = line().x(x).y(y).curve(curve);

  // Construct stroke classes based on properties
  let strokeClasses;
  switch (edge.thickness) {
    case 'normal':
      strokeClasses = 'edge-thickness-normal';
      break;
    case 'thick':
      strokeClasses = 'edge-thickness-thick';
      break;
    case 'invisible':
      strokeClasses = 'edge-thickness-thick';
      break;
    default:
      strokeClasses = '';
  }
  switch (edge.pattern) {
    case 'solid':
      strokeClasses += ' edge-pattern-solid';
      break;
    case 'dotted':
      strokeClasses += ' edge-pattern-dotted';
      break;
    case 'dashed':
      strokeClasses += ' edge-pattern-dashed';
      break;
  }

  const svgPath = elem
    .append('path')
    .attr('d', lineFunction(lineData))
    .attr('id', edge.id)
    .attr('class', ' ' + strokeClasses + (edge.classes ? ' ' + edge.classes : ''))
    .attr('style', edge.style);

  // DEBUG code, adds a red circle at each edge coordinate
  // edge.points.forEach((point) => {
  //   elem
  //     .append('circle')
  //     .style('stroke', 'red')
  //     .style('fill', 'red')
  //     .attr('r', 1)
  //     .attr('cx', point.x)
  //     .attr('cy', point.y);
  // });

  let url = '';
  // // TODO: Can we load this config only from the rendered graph type?
  if (getConfig().flowchart.arrowMarkerAbsolute || getConfig().state.arrowMarkerAbsolute) {
    url =
      window.location.protocol +
      '//' +
      window.location.host +
      window.location.pathname +
      window.location.search;
    url = url.replace(/\(/g, '\\(');
    url = url.replace(/\)/g, '\\)');
  }
  log.info('arrowTypeStart', edge.arrowTypeStart);
  log.info('arrowTypeEnd', edge.arrowTypeEnd);

  addEdgeMarkers(svgPath, edge, url, id, diagramType);

  let paths = {};
  if (pointsHasChanged) {
    paths.updatedPath = points;
  }
  paths.originalPath = edge.points;
  return paths;
};<|MERGE_RESOLUTION|>--- conflicted
+++ resolved
@@ -6,11 +6,8 @@
 import utils from '../utils.js';
 import { evaluate } from '../diagrams/common/common.js';
 import { getLineFunctionsWithOffset } from '../utils/lineWithOffset.js';
-<<<<<<< HEAD
 import { getSubGraphTitleMargins } from '../utils/subGraphTitleMargins.js';
-=======
 import { addEdgeMarkers } from './edgeMarker.js';
->>>>>>> 25e9bb35
 
 let edgeLabels = {};
 let terminalLabels = {};
