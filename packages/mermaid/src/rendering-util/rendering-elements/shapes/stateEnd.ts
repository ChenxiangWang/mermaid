--- conflicted
+++ resolved
@@ -4,11 +4,7 @@
 import type { SVG } from '../../../diagram-api/types.js';
 import rough from 'roughjs';
 import { solidStateFill, styles2String, userNodeOverrides } from './handDrawnShapeStyles.js';
-<<<<<<< HEAD
-import { getConfig } from '$root/diagram-api/diagramAPI.js';
-=======
 import { getConfig } from '../../../diagram-api/diagramAPI.js';
->>>>>>> a601d3bc
 
 export const stateEnd = (parent: SVG, node: Node) => {
   const { labelStyles, nodeStyles } = styles2String(node);
