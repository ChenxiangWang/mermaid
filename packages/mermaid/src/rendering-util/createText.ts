--- conflicted
+++ resolved
@@ -188,11 +188,6 @@
     // TODO: addHtmlLabel accepts a labelStyle. Do we possibly have that?
 
     const htmlText = markdownToHTML(text);
-<<<<<<< HEAD
-
-=======
-    // log.info('markdownToHTML' + text, markdownToHTML(text));
->>>>>>> be1270d0
     const node = {
       isNode,
       label: decodeEntities(htmlText).replace(
