--- conflicted
+++ resolved
@@ -74,13 +74,9 @@
     } else if (node.type === 'em') {
       return `<em>${node.tokens?.map(output).join('')}</em>`;
     } else if (node.type === 'paragraph') {
-<<<<<<< HEAD
-      return `<p>${node.children.map(output).join('')}</p>`;
+      return `<p>${node.tokens?.map(output).join('')}</p>`;
     } else if (node.type === 'html') {
-      return `${node.value}`;
-=======
-      return `<p>${node.tokens?.map(output).join('')}</p>`;
->>>>>>> b1b480a1
+      return `${node.text}`;
     }
     return `Unsupported markdown: ${node.type}`;
   }
