{
  "name": "mermaid",
  "version": "9.2.3-rc.1",
  "description": "Markdownish syntax for generating flowcharts, sequence diagrams, class diagrams, gantt charts and git graphs.",
  "main": "./dist/mermaid.min.js",
  "module": "./dist/mermaid.core.mjs",
  "types": "./dist/mermaid.d.ts",
  "exports": {
    ".": {
      "require": "./dist/mermaid.min.js",
      "import": "./dist/mermaid.core.mjs",
      "types": "./dist/mermaid.d.ts"
    },
    "./*": "./*"
  },
  "keywords": [
    "diagram",
    "markdown",
    "flowchart",
    "sequence diagram",
    "gantt",
    "class diagram",
    "git graph"
  ],
  "scripts": {
    "clean": "rimraf dist",
    "docs:code": "typedoc src/defaultConfig.ts src/config.ts src/mermaidAPI.ts && prettier --write ./src/docs/config/setup",
    "docs:build": "rimraf ../../docs && pnpm docs:code && ts-node-esm src/docs.mts",
    "docs:verify": "pnpm docs:code && ts-node-esm src/docs.mts --verify",
    "docs:pre:vitepress": "rimraf src/vitepress && pnpm docs:code && ts-node-esm src/docs.mts --vitepress",
    "docs:build:vitepress": "pnpm docs:pre:vitepress && vitepress build src/vitepress",
    "docs:dev": "pnpm docs:pre:vitepress && concurrently \"vitepress dev src/vitepress\" \"ts-node-esm src/docs.mts --watch --vitepress\"",
    "docs:serve": "pnpm docs:build:vitepress && vitepress serve src/vitepress",
    "release": "pnpm build",
    "prepublishOnly": "pnpm -w run build"
  },
  "repository": {
    "type": "git",
    "url": "https://github.com/mermaid-js/mermaid"
  },
  "author": "Knut Sveidqvist",
  "license": "MIT",
  "standard": {
    "ignore": [
      "**/parser/*.js",
      "dist/**/*.js",
      "cypress/**/*.js"
    ],
    "globals": [
      "page"
    ]
  },
  "dependencies": {
    "@braintree/sanitize-url": "^6.0.0",
    "d3": "^7.0.0",
    "dagre": "^0.8.5",
    "dagre-d3": "^0.6.4",
    "dompurify": "2.4.1",
    "fast-clone": "^1.5.13",
    "graphlib": "^2.1.8",
    "khroma": "^2.0.0",
    "lodash-es": "^4.17.21",
    "moment-mini": "^2.24.0",
    "non-layered-tidy-tree-layout": "^2.0.2",
    "stylis": "^4.1.2",
    "uuid": "^9.0.0"
  },
  "devDependencies": {
    "@types/d3": "^7.4.0",
<<<<<<< HEAD
    "@types/dompurify": "^2.4.0",
    "@types/jsdom": "^20.0.1",
    "@types/lodash": "^4.14.188",
    "@types/micromatch": "^4.0.2",
    "@types/prettier": "^2.7.1",
=======
    "@types/dompurify": "^2.3.4",
    "@types/eslint": "^8.4.6",
    "@types/express": "^4.17.13",
    "@types/jsdom": "^20.0.0",
    "@types/lodash-es": "^4.17.6",
    "@types/prettier": "^2.7.0",
>>>>>>> 7306b5ac
    "@types/stylis": "^4.0.2",
    "@types/uuid": "^8.3.4",
    "@typescript-eslint/eslint-plugin": "^5.42.1",
    "@typescript-eslint/parser": "^5.42.1",
    "chokidar": "^3.5.3",
    "concurrently": "^7.5.0",
    "coveralls": "^3.1.1",
    "globby": "^13.1.2",
    "identity-obj-proxy": "^3.0.0",
    "jison": "^0.4.18",
    "js-base64": "^3.7.2",
    "jsdom": "^20.0.2",
    "micromatch": "^4.0.5",
    "moment": "^2.29.4",
    "path-browserify": "^1.0.1",
    "prettier": "^2.7.1",
    "remark": "^14.0.2",
    "rimraf": "^3.0.2",
    "start-server-and-test": "^1.14.0",
    "typedoc": "^0.23.18",
    "typedoc-plugin-markdown": "^3.13.6",
    "typescript": "^4.8.4",
    "unist-util-flatmap": "^1.0.0"
  },
  "resolutions": {
    "d3": "^7.0.0"
  },
  "files": [
    "dist",
    "README.md"
  ],
  "sideEffects": [
    "**/*.css",
    "**/*.scss"
  ]
}<|MERGE_RESOLUTION|>--- conflicted
+++ resolved
@@ -67,20 +67,11 @@
   },
   "devDependencies": {
     "@types/d3": "^7.4.0",
-<<<<<<< HEAD
     "@types/dompurify": "^2.4.0",
     "@types/jsdom": "^20.0.1",
-    "@types/lodash": "^4.14.188",
     "@types/micromatch": "^4.0.2",
     "@types/prettier": "^2.7.1",
-=======
-    "@types/dompurify": "^2.3.4",
-    "@types/eslint": "^8.4.6",
-    "@types/express": "^4.17.13",
-    "@types/jsdom": "^20.0.0",
     "@types/lodash-es": "^4.17.6",
-    "@types/prettier": "^2.7.0",
->>>>>>> 7306b5ac
     "@types/stylis": "^4.0.2",
     "@types/uuid": "^8.3.4",
     "@typescript-eslint/eslint-plugin": "^5.42.1",
