--- conflicted
+++ resolved
@@ -7,14 +7,11 @@
       "fileExtensions": [".mmd", ".mermaid"]
     },
     {
-<<<<<<< HEAD
-=======
       "id": "packet",
       "grammar": "src/language/packet/packet.langium",
       "fileExtensions": [".mmd", ".mermaid"]
     },
     {
->>>>>>> 191ea24e
       "id": "pie",
       "grammar": "src/language/pie/pie.langium",
       "fileExtensions": [".mmd", ".mermaid"]
