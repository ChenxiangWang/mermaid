--- conflicted
+++ resolved
@@ -187,22 +187,6 @@
         nodeEl = await insertNode(nodes, node, vertex.dir);
         boundingBox = nodeEl.node().getBBox();
       } else {
-<<<<<<< HEAD
-        doc.createElementNS('http://www.w3.org/2000/svg', 'text');
-        // svgLabel.setAttribute('style', styles.labelStyle.replace('color:', 'fill:'));
-        // const rows = vertexText.split(common.lineBreakRegex);
-        // for (const row of rows) {
-        //   const tspan = doc.createElementNS('http://www.w3.org/2000/svg', 'tspan');
-        //   tspan.setAttributeNS('http://www.w3.org/XML/1998/namespace', 'xml:space', 'preserve');
-        //   tspan.setAttribute('dy', '1em');
-        //   tspan.setAttribute('x', '1');
-        //   tspan.textContent = row;
-        //   svgLabel.appendChild(tspan);
-        // }
-        // vertexNode = svgLabel;
-        // const bbox = vertexNode.getBBox();
-=======
->>>>>>> f3a65f31
         const { shapeSvg, bbox } = await labelHelper(nodes, node, undefined, true);
         labelData.width = bbox.width;
         labelData.wrappingWidth = getConfig().flowchart.wrappingWidth;
