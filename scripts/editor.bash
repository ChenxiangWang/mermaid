#!/usr/bin/env bash

# Fail on errors
set -euxo pipefail

<<<<<<< HEAD
# Increase heap size
export NODE_OPTIONS="--max_old_space_size=4096"

# Build mermaid
pnpm build
=======
pushd packages/mermaid
# Append commit hash to version
jq ".version = .version + \"+${COMMIT_REF:0:7}\"" package.json > package.tmp.json
mv package.tmp.json package.json
popd

pnpm run -r clean
pnpm build:types
pnpm build:mermaid
>>>>>>> 157c90ee

# Clone the Mermaid Live Editor repository
rm -rf mermaid-live-editor
git clone --single-branch https://github.com/mermaid-js/mermaid-live-editor.git

cd mermaid-live-editor

# We have to use npm instead of yarn because it causes trouble in netlify
# Install dependencies
npm install

# Link local mermaid to live editor
npm link ../packages/mermaid     

# Force Build the site
npm run build -- --force
<|MERGE_RESOLUTION|>--- conflicted
+++ resolved
@@ -3,13 +3,9 @@
 # Fail on errors
 set -euxo pipefail
 
-<<<<<<< HEAD
 # Increase heap size
 export NODE_OPTIONS="--max_old_space_size=4096"
 
-# Build mermaid
-pnpm build
-=======
 pushd packages/mermaid
 # Append commit hash to version
 jq ".version = .version + \"+${COMMIT_REF:0:7}\"" package.json > package.tmp.json
@@ -19,7 +15,6 @@
 pnpm run -r clean
 pnpm build:types
 pnpm build:mermaid
->>>>>>> 157c90ee
 
 # Clone the Mermaid Live Editor repository
 rm -rf mermaid-live-editor
