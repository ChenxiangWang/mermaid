--- conflicted
+++ resolved
@@ -4,11 +4,7 @@
   "version": "10.1.0",
   "description": "Markdownish syntax for generating flowcharts, sequence diagrams, class diagrams, gantt charts and git graphs.",
   "type": "module",
-<<<<<<< HEAD
-  "packageManager": "pnpm@7.32.2",
-=======
   "packageManager": "pnpm@8.3.1",
->>>>>>> 1c17f4c7
   "keywords": [
     "diagram",
     "markdown",
