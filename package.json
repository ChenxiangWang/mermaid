--- conflicted
+++ resolved
@@ -61,13 +61,8 @@
     ]
   },
   "devDependencies": {
-<<<<<<< HEAD
     "@applitools/eyes-cypress": "^3.44.4",
-    "@argos-ci/cypress": "^2.0.5",
-=======
-    "@applitools/eyes-cypress": "^3.42.3",
     "@argos-ci/cypress": "^2.1.0",
->>>>>>> b1b480a1
     "@cspell/eslint-plugin": "^8.8.4",
     "@cypress/code-coverage": "^3.12.30",
     "@eslint/js": "^9.4.0",
