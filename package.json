--- conflicted
+++ resolved
@@ -80,13 +80,6 @@
   },
   "devDependencies": {
     "@applitools/eyes-cypress": "^3.25.7",
-<<<<<<< HEAD
-=======
-    "@babel/core": "^7.19.0",
-    "@babel/eslint-parser": "^7.14.7",
-    "@babel/preset-env": "^7.19.0",
-    "@babel/register": "^7.14.5",
->>>>>>> e8eb2ab0
     "@commitlint/cli": "^17.1.2",
     "@commitlint/config-conventional": "^17.0.0",
     "@types/d3": "^7.4.0",
@@ -96,26 +89,15 @@
     "@types/jest": "^28.1.7",
     "@types/lodash": "^4.14.184",
     "@types/stylis": "^4.0.2",
-<<<<<<< HEAD
-    "@typescript-eslint/eslint-plugin": "^5.36.1",
-    "@typescript-eslint/parser": "^5.36.1",
+    "@typescript-eslint/eslint-plugin": "^5.37.0",
+    "@typescript-eslint/parser": "^5.37.0",
     "concurrently": "^7.0.0",
     "coveralls": "^3.0.2",
-    "cypress": "9.7.0",
-=======
-    "@typescript-eslint/eslint-plugin": "^5.37.0",
-    "@typescript-eslint/parser": "^5.37.0",
-    "babel-jest": "^29.0.3",
-    "babel-loader": "^8.2.2",
-    "concurrently": "^7.4.0",
-    "css-to-string-loader": "^0.1.3",
     "cypress": "^10.0.0",
->>>>>>> e8eb2ab0
     "cypress-image-snapshot": "^4.0.1",
     "documentation": "13.2.0",
     "esbuild": "^0.15.6",
     "esbuild-jest": "^0.5.0",
-    "esbuild-loader": "^2.19.0",
     "eslint": "^8.23.1",
     "eslint-config-prettier": "^8.5.0",
     "eslint-plugin-cypress": "^2.12.1",
@@ -141,20 +123,9 @@
     "rimraf": "^3.0.2",
     "start-server-and-test": "^1.12.6",
     "ts-jest": "^28.0.8",
-    "ts-loader": "^9.3.1",
     "ts-node": "^10.9.1",
-<<<<<<< HEAD
-    "typescript": "^4.8.2",
+    "typescript": "^4.8.3",
     "unist-util-flatmap": "^1.0.0"
-=======
-    "typescript": "^4.8.3",
-    "unist-util-flatmap": "^1.0.0",
-    "webpack": "^5.53.0",
-    "webpack-cli": "^4.7.2",
-    "webpack-dev-server": "^4.11.0",
-    "webpack-merge": "^5.8.0",
-    "webpack-node-externals": "^3.0.0"
->>>>>>> e8eb2ab0
   },
   "resolutions": {
     "d3": "^7.0.0"
